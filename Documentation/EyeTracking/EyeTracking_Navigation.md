--- conflicted
+++ resolved
@@ -52,11 +52,7 @@
 The scroll sample demonstrates scrolling text that starts when the user *looks* at the panel and stops when the user is *looking away* from it.
 Alternatively, please use the 
 [BaseEyeFocusHandler](EyeTracking_TargetSelection.md#use-eye-gaze-specific-baseeyefocushandler) 
-<<<<<<< HEAD
 to handle Eye Tracking events directly in your code to trigger the *StartFocusing* and *StopFocusing* methods in [ScrollRectTransf](xref:Microsoft.MixedReality.Toolkit.Examples.Demos.EyeTracking.ScrollRectTransf).
-=======
-to handle eye tracking events directly in code to trigger the *StartFocusing* and *StopFocusing* methods in _Scroll_RectTransf_.
->>>>>>> 48105c31
 
 ![Eye-supported scroll setup in Unity: EyeTrackingTarget](../../Documentation/Images/EyeTracking/mrtk_et_nav_scroll_ettarget.jpg)
 
@@ -66,15 +62,9 @@
 Eye Tracking allows you to directly dive into exactly the parts that you're interested in and once zoomed in, you can smoothly follow the course of a street to explore your neighborhood!
 This is not only useful for exploring geographical maps, but also to checking out details in photographs, data visualizations or even live-streamed medical imagery. 
 To use this capability in your app is easy! 
-<<<<<<< HEAD
 For content rendered to a [Texture]( https://docs.unity3d.com/ScriptReference/Texture.html) (e.g., a photo, streamed data), simply add the [PanZoomTexture](xref:Microsoft.MixedReality.Toolkit.Examples.Demos.EyeTracking.PanZoomTexture) script.
 For a [RectTransform](https://docs.unity3d.com/ScriptReference/RectTransform.html) use [PanZoomRectTransf](xref:Microsoft.MixedReality.Toolkit.Examples.Demos.EyeTracking.PanZoomRectTransf).
 Extending the [Auto Scroll](#auto-scroll) capability, we essentially enable to scroll both vertically and horizontally at the same time and magnify content right around the user's current focus point.
-=======
-For content rendered to a [texture]( https://docs.unity3d.com/ScriptReference/Texture.html) (e.g., a photo, streamed data), simply add the_PanZoom_Texture_ script.
-For a [RectTransform](https://docs.unity3d.com/ScriptReference/RectTransform.html) use _PanZoom_RectTransf_.
-Extending the [auto scroll](#auto-scroll) capability enables to scroll both vertically and horizontally at the same time and to magnify content right around the user's current focus point.
->>>>>>> 48105c31
 
 
 Parameters | Description 
@@ -107,13 +97,9 @@
 
 As you can imagine, having this behavior active at all times may quickly become pretty distracting in a crowded scene. 
 This is why you may want to start out with this behavior disabled and then enable it quickly using voice commands.
-<<<<<<< HEAD
 Alternatively, we added an example in [EyeTrackingDemo-03-Navigation.unity](https://github.com/Microsoft/MixedRealityToolkit-Unity/blob/mrtk_release/Assets/MixedRealityToolkit.Examples/Demos/EyeTracking/Scenes/EyeTrackingDemo-03-Navigation.unity)
 to use [TargetMoveToCamera](xref:Microsoft.MixedReality.Toolkit.Examples.Demos.EyeTracking.TargetMoveToCamera) for which you can select a focused target and it flies in front of you - simply say *"Come to me"*.
-=======
-Alternatively, [mrtk_eyes_03_Navigation.unity](https://github.com/Microsoft/MixedRealityToolkit-Unity/blob/mrtk_release/Assets/MixedRealityToolkit.Examples/Demos/EyeTracking/Scenes/mrtk_eyes_03_Navigation.unity)
-uses _Target_MoveToCamera_ showcasing how to select a focused target to make it fly in front of the user when they say *"Come to me"*.
->>>>>>> 48105c31
+
 Once in the near mode, the auto rotation mode is automatically enabled.
 In that mode, you can observe it from all sides either simply leaning back and looking at it, walking around it or reaching out to grab and rotate it with your hand! 
 When you dismiss the target (look & pinch or say *"Send back"*), it will return to its original location and will stop reacting to you from afar.
