--- conflicted
+++ resolved
@@ -231,7 +231,6 @@
   serializedVersion: 5
   m_Component:
   - component: {fileID: 4607474556101662}
-  - component: {fileID: 114204106623223072}
   m_Layer: 0
   m_Name: GizmoLeft
   m_TagString: Untagged
@@ -1100,26 +1099,4 @@
   m_PrefabParentObject: {fileID: 0}
   m_PrefabInternal: {fileID: 100100000}
   m_GameObject: {fileID: 1069666104943182}
-<<<<<<< HEAD
-  m_Mesh: {fileID: 4300000, guid: 019c5b0a7f9941b459c292c17a1de7ff, type: 3}
---- !u!114 &114204106623223072
-MonoBehaviour:
-  m_ObjectHideFlags: 1
-  m_PrefabParentObject: {fileID: 0}
-  m_PrefabInternal: {fileID: 100100000}
-  m_GameObject: {fileID: 1370450866519632}
-  m_Enabled: 1
-  m_EditorHideFlags: 0
-  m_Script: {fileID: 11500000, guid: 03314f8008ae1ed4fbd45c95a7ed5182, type: 3}
-  m_Name: 
-  m_EditorClassIdentifier: 
-  handedness: 1
-  destroyOnLost: 1
-  useSourcePoseData: 1
-  poseAction:
-    id: 4
-    description: Pointer Pose
-    axisConstraint: 7
-=======
-  m_Mesh: {fileID: 4300000, guid: 164467aaab0440cbb011a7c287072878, type: 3}
->>>>>>> ed29f422
+  m_Mesh: {fileID: 4300000, guid: 164467aaab0440cbb011a7c287072878, type: 3}