%YAML 1.1
%TAG !u! tag:unity3d.com,2011:
--- !u!1001 &100100000
Prefab:
  m_ObjectHideFlags: 1
  serializedVersion: 2
  m_Modification:
    m_TransformParent: {fileID: 0}
    m_Modifications: []
    m_RemovedComponents: []
  m_ParentPrefab: {fileID: 0}
  m_RootGameObject: {fileID: 1247086986094436}
  m_IsPrefabParent: 1
--- !u!1 &1247086986094436
GameObject:
  m_ObjectHideFlags: 0
  m_PrefabParentObject: {fileID: 0}
  m_PrefabInternal: {fileID: 100100000}
  serializedVersion: 5
  m_Component:
  - component: {fileID: 4215223911988956}
  - component: {fileID: 114689919749246242}
  - component: {fileID: 120690711267243118}
  - component: {fileID: 114903794112201558}
  - component: {fileID: 114052612917089170}
  - component: {fileID: 114269887534944512}
  m_Layer: 0
  m_Name: DefaultControllerPointer
  m_TagString: Untagged
  m_Icon: {fileID: 0}
  m_NavMeshLayer: 0
  m_StaticEditorFlags: 0
  m_IsActive: 1
--- !u!4 &4215223911988956
Transform:
  m_ObjectHideFlags: 1
  m_PrefabParentObject: {fileID: 0}
  m_PrefabInternal: {fileID: 100100000}
  m_GameObject: {fileID: 1247086986094436}
  m_LocalRotation: {x: 0, y: 0, z: 0, w: 1}
  m_LocalPosition: {x: 0, y: 0, z: 0}
  m_LocalScale: {x: 1, y: 1, z: 1}
  m_Children: []
  m_Father: {fileID: 0}
  m_RootOrder: 0
  m_LocalEulerAnglesHint: {x: 0, y: 0, z: 0}
--- !u!114 &114052612917089170
MonoBehaviour:
  m_ObjectHideFlags: 1
  m_PrefabParentObject: {fileID: 0}
  m_PrefabInternal: {fileID: 100100000}
  m_GameObject: {fileID: 1247086986094436}
  m_Enabled: 1
  m_EditorHideFlags: 0
  m_Script: {fileID: 11500000, guid: 61e2b9c3b68642d6a51894a46aaece55, type: 3}
  m_Name: 
  m_EditorClassIdentifier: 
  distortOrder: 0
  distortStrength: 1
  localCenterOfGravity: {x: 0, y: 0, z: 0}
  axisStrength: {x: 1, y: 1, z: 1}
  radius: 0.5
  gravityStrength:
    serializedVersion: 2
    m_Curve:
    - serializedVersion: 3
      time: 0
      value: 0
      inSlope: 0
      outSlope: 0
      tangentMode: 0
      weightedMode: 0
      inWeight: 0
      outWeight: 0
    - serializedVersion: 3
      time: 1
      value: 1
      inSlope: 0
      outSlope: 0
      tangentMode: 0
      weightedMode: 0
      inWeight: 0
      outWeight: 0
    m_PreInfinity: 2
    m_PostInfinity: 2
    m_RotationOrder: 4
--- !u!114 &114269887534944512
MonoBehaviour:
  m_ObjectHideFlags: 1
  m_PrefabParentObject: {fileID: 0}
  m_PrefabInternal: {fileID: 100100000}
  m_GameObject: {fileID: 1247086986094436}
  m_Enabled: 1
  m_EditorHideFlags: 0
  m_Script: {fileID: 11500000, guid: f2ca6b416d184645b6c60ff8d86196da, type: 3}
  m_Name: 
  m_EditorClassIdentifier: 
  handedness: 1
<<<<<<< HEAD
  destroyOnLost: 1
=======
  disableChildren: 1
  cursorPrefab: {fileID: 1000012072213228, guid: 5b3e2856904e43c680f84f326861032a,
    type: 2}
  raycastOrigin: {fileID: 0}
>>>>>>> ed29f422
  useSourcePoseData: 0
  poseAction:
    id: 4
    description: Pointer Pose
    axisConstraint: 7
  cursorPrefab: {fileID: 1000012072213228, guid: 62718441f3682f94ab10c70a637e014b,
    type: 2}
  raycastOrigin: {fileID: 0}
  activeHoldAction:
    id: 0
    description: None
    axisConstraint: 0
  pointerAction:
    id: 1
    description: Select
    axisConstraint: 2
  requiresHoldAction: 0
  overrideGlobalPointerExtent: 0
  pointerExtent: 10
  pointerOrientation: 0
  LineColorSelected:
    serializedVersion: 2
    key0: {r: 1, g: 1, b: 1, a: 0}
    key1: {r: 0, g: 0, b: 1, a: 1}
    key2: {r: 0, g: 0, b: 0, a: 1}
    key3: {r: 0, g: 0, b: 0, a: 0}
    key4: {r: 0, g: 0, b: 0, a: 0}
    key5: {r: 0, g: 0, b: 0, a: 0}
    key6: {r: 0, g: 0, b: 0, a: 0}
    key7: {r: 0, g: 0, b: 0, a: 0}
    ctime0: 0
    ctime1: 65535
    ctime2: 0
    ctime3: 0
    ctime4: 0
    ctime5: 0
    ctime6: 0
    ctime7: 0
    atime0: 0
    atime1: 1311
    atime2: 64224
    atime3: 65535
    atime4: 0
    atime5: 0
    atime6: 0
    atime7: 0
    m_Mode: 0
    m_NumColorKeys: 2
    m_NumAlphaKeys: 4
  LineColorValid:
    serializedVersion: 2
    key0: {r: 1, g: 1, b: 1, a: 0}
    key1: {r: 1, g: 1, b: 1, a: 1}
    key2: {r: 0, g: 0, b: 0, a: 1}
    key3: {r: 0, g: 0, b: 0, a: 0}
    key4: {r: 0, g: 0, b: 0, a: 0}
    key5: {r: 0, g: 0, b: 0, a: 0}
    key6: {r: 0, g: 0, b: 0, a: 0}
    key7: {r: 0, g: 0, b: 0, a: 0}
    ctime0: 0
    ctime1: 65535
    ctime2: 0
    ctime3: 0
    ctime4: 0
    ctime5: 0
    ctime6: 0
    ctime7: 0
    atime0: 0
    atime1: 3277
    atime2: 64224
    atime3: 65535
    atime4: 0
    atime5: 0
    atime6: 0
    atime7: 0
    m_Mode: 0
    m_NumColorKeys: 2
    m_NumAlphaKeys: 4
  LineColorInvalid:
    serializedVersion: 2
    key0: {r: 1, g: 1, b: 1, a: 1}
    key1: {r: 0, g: 1, b: 0, a: 1}
    key2: {r: 0, g: 0, b: 0, a: 0}
    key3: {r: 0, g: 0, b: 0, a: 0}
    key4: {r: 0, g: 0, b: 0, a: 0}
    key5: {r: 0, g: 0, b: 0, a: 0}
    key6: {r: 0, g: 0, b: 0, a: 0}
    key7: {r: 0, g: 0, b: 0, a: 0}
    ctime0: 0
    ctime1: 65535
    ctime2: 0
    ctime3: 0
    ctime4: 0
    ctime5: 0
    ctime6: 0
    ctime7: 0
    atime0: 0
    atime1: 65535
    atime2: 0
    atime3: 0
    atime4: 0
    atime5: 0
    atime6: 0
    atime7: 0
    m_Mode: 0
    m_NumColorKeys: 2
    m_NumAlphaKeys: 2
  LineColorNoTarget:
    serializedVersion: 2
    key0: {r: 1, g: 1, b: 1, a: 0}
    key1: {r: 1, g: 1, b: 1, a: 1}
    key2: {r: 0, g: 0, b: 0, a: 0}
    key3: {r: 0, g: 0, b: 0, a: 0}
    key4: {r: 0, g: 0, b: 0, a: 0}
    key5: {r: 0, g: 0, b: 0, a: 0}
    key6: {r: 0, g: 0, b: 0, a: 0}
    key7: {r: 0, g: 0, b: 0, a: 0}
    ctime0: 0
    ctime1: 65535
    ctime2: 0
    ctime3: 0
    ctime4: 0
    ctime5: 0
    ctime6: 0
    ctime7: 0
    atime0: 0
    atime1: 1311
    atime2: 65535
    atime3: 0
    atime4: 0
    atime5: 0
    atime6: 0
    atime7: 0
    m_Mode: 0
    m_NumColorKeys: 2
    m_NumAlphaKeys: 3
  LineColorLockFocus:
    serializedVersion: 2
    key0: {r: 0, g: 0, b: 1, a: 0}
    key1: {r: 0, g: 1, b: 0, a: 1}
    key2: {r: 0, g: 0, b: 0, a: 1}
    key3: {r: 0, g: 0, b: 0, a: 0}
    key4: {r: 0, g: 0, b: 0, a: 0}
    key5: {r: 0, g: 0, b: 0, a: 0}
    key6: {r: 0, g: 0, b: 0, a: 0}
    key7: {r: 0, g: 0, b: 0, a: 0}
    ctime0: 0
    ctime1: 65535
    ctime2: 0
    ctime3: 0
    ctime4: 0
    ctime5: 0
    ctime6: 0
    ctime7: 0
    atime0: 0
    atime1: 1311
    atime2: 64224
    atime3: 65535
    atime4: 0
    atime5: 0
    atime6: 0
    atime7: 0
    m_Mode: 0
    m_NumColorKeys: 2
    m_NumAlphaKeys: 4
  LineCastResolution: 100
  lineBase: {fileID: 114689919749246242}
  lineRenderers:
  - {fileID: 114903794112201558}
  gravityDistorter: {fileID: 114052612917089170}
--- !u!114 &114689919749246242
MonoBehaviour:
  m_ObjectHideFlags: 1
  m_PrefabParentObject: {fileID: 0}
  m_PrefabInternal: {fileID: 100100000}
  m_GameObject: {fileID: 1247086986094436}
  m_Enabled: 1
  m_EditorHideFlags: 0
  m_Script: {fileID: 11500000, guid: 81c169a39f8e430d869bbc5d938b0e5a, type: 3}
  m_Name: 
  m_EditorClassIdentifier: 
  lineStartClamp: 0
  lineEndClamp: 1
  customLineTransform: {fileID: 0}
  loops: 0
  rotationMode: 1
  flipUpVector: 0
  originOffset: {x: 0, y: 0, z: 0}
  manualUpVectorBlend: 0
  manualUpVectors:
  - {x: 0, y: 1, z: 0}
  - {x: 0, y: 1, z: 0}
  - {x: 0, y: 1, z: 0}
  velocitySearchRange: 0.02
  distorters:
  - {fileID: 114052612917089170}
  distortionMode: 0
  distortionStrength:
    serializedVersion: 2
    m_Curve:
    - serializedVersion: 3
      time: 0
      value: 1
      inSlope: 0
      outSlope: 0
      tangentMode: 0
      weightedMode: 0
      inWeight: 0
      outWeight: 0
    - serializedVersion: 3
      time: 1
      value: 1
      inSlope: 0
      outSlope: 0
      tangentMode: 0
      weightedMode: 0
      inWeight: 0
      outWeight: 0
    m_PreInfinity: 2
    m_PostInfinity: 2
    m_RotationOrder: 4
  uniformDistortionStrength: 1
  startPoint:
    position: {x: 0, y: 0, z: 0}
    rotation: {x: 0, y: 0, z: 0, w: 1}
  endPoint:
    position: {x: 0, y: 0, z: 1}
    rotation: {x: 0, y: 0, z: 0, w: 1}
--- !u!114 &114903794112201558
MonoBehaviour:
  m_ObjectHideFlags: 1
  m_PrefabParentObject: {fileID: 0}
  m_PrefabInternal: {fileID: 100100000}
  m_GameObject: {fileID: 1247086986094436}
  m_Enabled: 1
  m_EditorHideFlags: 0
  m_Script: {fileID: 11500000, guid: 1287d4d138a242f794bcfc01354d3ae2, type: 3}
  m_Name: 
  m_EditorClassIdentifier: 
  lineDataSource: {fileID: 114689919749246242}
  lineColor:
    serializedVersion: 2
    key0: {r: 0, g: 0.12270379, b: 1, a: 1}
    key1: {r: 1, g: 1, b: 1, a: 1}
    key2: {r: 0, g: 0, b: 0, a: 0}
    key3: {r: 0, g: 0, b: 0, a: 0}
    key4: {r: 0, g: 0, b: 0, a: 0}
    key5: {r: 0, g: 0, b: 0, a: 0}
    key6: {r: 0, g: 0, b: 0, a: 0}
    key7: {r: 0, g: 0, b: 0, a: 0}
    ctime0: 0
    ctime1: 65535
    ctime2: 0
    ctime3: 0
    ctime4: 0
    ctime5: 0
    ctime6: 0
    ctime7: 0
    atime0: 0
    atime1: 65535
    atime2: 0
    atime3: 0
    atime4: 0
    atime5: 0
    atime6: 0
    atime7: 0
    m_Mode: 0
    m_NumColorKeys: 2
    m_NumAlphaKeys: 2
  lineWidth:
    serializedVersion: 2
    m_Curve:
    - serializedVersion: 3
      time: 0
      value: 1
      inSlope: 0
      outSlope: 0
      tangentMode: 0
      weightedMode: 0
      inWeight: 0
      outWeight: 0
    - serializedVersion: 3
      time: 1
      value: 1
      inSlope: 0
      outSlope: 0
      tangentMode: 0
      weightedMode: 0
      inWeight: 0
      outWeight: 0
    m_PreInfinity: 2
    m_PostInfinity: 2
    m_RotationOrder: 4
  widthMultiplier: 0.01
  colorOffset: 0
  widthOffset: 0
  stepMode: 0
  lineStepCount: 16
  lineMaterial: {fileID: 0}
  roundedEdges: 1
  roundedCaps: 1
  lineRenderer: {fileID: 120690711267243118}
--- !u!120 &120690711267243118
LineRenderer:
  m_ObjectHideFlags: 1
  m_PrefabParentObject: {fileID: 0}
  m_PrefabInternal: {fileID: 100100000}
  m_GameObject: {fileID: 1247086986094436}
  m_Enabled: 1
  m_CastShadows: 0
  m_ReceiveShadows: 1
  m_DynamicOccludee: 1
  m_MotionVectors: 0
  m_LightProbeUsage: 0
  m_ReflectionProbeUsage: 0
  m_RenderingLayerMask: 4294967295
  m_Materials:
  - {fileID: 0}
  m_StaticBatchInfo:
    firstSubMesh: 0
    subMeshCount: 0
  m_StaticBatchRoot: {fileID: 0}
  m_ProbeAnchor: {fileID: 0}
  m_LightProbeVolumeOverride: {fileID: 0}
  m_ScaleInLightmap: 1
  m_PreserveUVs: 0
  m_IgnoreNormalsForChartDetection: 0
  m_ImportantGI: 0
  m_StitchLightmapSeams: 0
  m_SelectedEditorRenderState: 3
  m_MinimumChartSize: 4
  m_AutoUVMaxDistance: 0.5
  m_AutoUVMaxAngle: 89
  m_LightmapParameters: {fileID: 0}
  m_SortingLayerID: 0
  m_SortingLayer: 0
  m_SortingOrder: 0
  m_Positions:
  - {x: 0, y: 0, z: 1.1920929e-11}
  - {x: 0, y: 0, z: 0.0032517451}
  - {x: 0, y: 0, z: 0.023423482}
  - {x: 0, y: 0, z: 0.0704557}
  - {x: 0, y: 0, z: 0.14670977}
  - {x: 0, y: 0, z: 0.2469679}
  - {x: 0, y: 0, z: 0.35843328}
  - {x: 0, y: 0, z: 0.46072987}
  - {x: 0, y: 0, z: 0.5333267}
  - {x: 0, y: 0, z: 0.59998}
  - {x: 0, y: 0, z: 0.66663337}
  - {x: 0, y: 0, z: 0.7332867}
  - {x: 0, y: 0, z: 0.79994}
  - {x: 0, y: 0, z: 0.8665933}
  - {x: 0, y: 0, z: 0.9332467}
  - {x: 0, y: 0, z: 0.9999}
  m_Parameters:
    serializedVersion: 2
    widthMultiplier: 0.01
    widthCurve:
      serializedVersion: 2
      m_Curve:
      - serializedVersion: 3
        time: 0
        value: 1
        inSlope: 0
        outSlope: 0
        tangentMode: 0
        weightedMode: 0
        inWeight: 0
        outWeight: 0
      - serializedVersion: 3
        time: 1
        value: 1
        inSlope: 0
        outSlope: 0
        tangentMode: 0
        weightedMode: 0
        inWeight: 0
        outWeight: 0
      m_PreInfinity: 2
      m_PostInfinity: 2
      m_RotationOrder: 4
    colorGradient:
      serializedVersion: 2
      key0: {r: 0, g: 0.12270379, b: 1, a: 1}
      key1: {r: 1, g: 1, b: 1, a: 1}
      key2: {r: 0, g: 0, b: 0, a: 0}
      key3: {r: 0, g: 0, b: 0, a: 0}
      key4: {r: 0, g: 0, b: 0, a: 0}
      key5: {r: 0, g: 0, b: 0, a: 0}
      key6: {r: 0, g: 0, b: 0, a: 0}
      key7: {r: 0, g: 0, b: 0, a: 0}
      ctime0: 0
      ctime1: 65535
      ctime2: 0
      ctime3: 0
      ctime4: 0
      ctime5: 0
      ctime6: 0
      ctime7: 0
      atime0: 0
      atime1: 65535
      atime2: 0
      atime3: 0
      atime4: 0
      atime5: 0
      atime6: 0
      atime7: 0
      m_Mode: 0
      m_NumColorKeys: 2
      m_NumAlphaKeys: 2
    numCornerVertices: 8
    numCapVertices: 8
    alignment: 0
    textureMode: 0
    generateLightingData: 0
  m_UseWorldSpace: 1
  m_Loop: 0<|MERGE_RESOLUTION|>--- conflicted
+++ resolved
@@ -96,22 +96,15 @@
   m_Name: 
   m_EditorClassIdentifier: 
   handedness: 1
-<<<<<<< HEAD
-  destroyOnLost: 1
-=======
   disableChildren: 1
   cursorPrefab: {fileID: 1000012072213228, guid: 5b3e2856904e43c680f84f326861032a,
     type: 2}
   raycastOrigin: {fileID: 0}
->>>>>>> ed29f422
   useSourcePoseData: 0
-  poseAction:
+  inputSourceAction:
     id: 4
     description: Pointer Pose
     axisConstraint: 7
-  cursorPrefab: {fileID: 1000012072213228, guid: 62718441f3682f94ab10c70a637e014b,
-    type: 2}
-  raycastOrigin: {fileID: 0}
   activeHoldAction:
     id: 0
     description: None
@@ -184,8 +177,8 @@
     m_NumAlphaKeys: 4
   LineColorInvalid:
     serializedVersion: 2
-    key0: {r: 1, g: 1, b: 1, a: 1}
-    key1: {r: 0, g: 1, b: 0, a: 1}
+    key0: {r: 1, g: 0, b: 0, a: 0}
+    key1: {r: 1, g: 1, b: 1, a: 1}
     key2: {r: 0, g: 0, b: 0, a: 0}
     key3: {r: 0, g: 0, b: 0, a: 0}
     key4: {r: 0, g: 0, b: 0, a: 0}
@@ -201,8 +194,8 @@
     ctime6: 0
     ctime7: 0
     atime0: 0
-    atime1: 65535
-    atime2: 0
+    atime1: 1311
+    atime2: 65535
     atime3: 0
     atime4: 0
     atime5: 0
@@ -210,7 +203,7 @@
     atime7: 0
     m_Mode: 0
     m_NumColorKeys: 2
-    m_NumAlphaKeys: 2
+    m_NumAlphaKeys: 3
   LineColorNoTarget:
     serializedVersion: 2
     key0: {r: 1, g: 1, b: 1, a: 0}
