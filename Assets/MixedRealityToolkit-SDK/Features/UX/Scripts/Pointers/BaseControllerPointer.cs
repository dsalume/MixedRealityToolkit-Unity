﻿// Copyright (c) Microsoft Corporation. All rights reserved.
// Licensed under the MIT License. See LICENSE in the project root for license information.

using Microsoft.MixedReality.Toolkit.Core.Definitions.InputSystem;
using Microsoft.MixedReality.Toolkit.Core.Definitions.Physics;
using Microsoft.MixedReality.Toolkit.Core.EventDatum.Input;
using Microsoft.MixedReality.Toolkit.Core.EventDatum.Teleport;
using Microsoft.MixedReality.Toolkit.Core.Interfaces.Devices;
using Microsoft.MixedReality.Toolkit.Core.Interfaces.InputSystem;
using Microsoft.MixedReality.Toolkit.Core.Interfaces.InputSystem.Handlers;
using Microsoft.MixedReality.Toolkit.Core.Interfaces.Physics;
using Microsoft.MixedReality.Toolkit.Core.Interfaces.TeleportSystem;
using Microsoft.MixedReality.Toolkit.Core.Managers;
using Microsoft.MixedReality.Toolkit.SDK.Input.Handlers;
using System.Collections;
using Microsoft.MixedReality.Toolkit.Core.Utilities.Async;
using UnityEngine;

namespace Microsoft.MixedReality.Toolkit.SDK.UX.Pointers
{
    /// <summary>
    /// Base Pointer class for pointers that exist in the scene as GameObjects.
    /// </summary>
    [DisallowMultipleComponent]
    public abstract class BaseControllerPointer : ControllerPoseSynchronizer, IMixedRealityPointer, IMixedRealityTeleportHandler
    {
        private static IMixedRealityTeleportSystem teleportSystem = null;
        protected static IMixedRealityTeleportSystem TeleportSystem => teleportSystem ?? (teleportSystem = MixedRealityManager.Instance.GetManager<IMixedRealityTeleportSystem>());

        [SerializeField]
        private GameObject cursorPrefab = null;

        [SerializeField]
        private bool disableCursorOnStart = false;

<<<<<<< HEAD
=======
        [SerializeField]
        private bool setCursorVisibilityOnSourceDetected = false;

>>>>>>> 0a3b5dbb
        private GameObject cursorInstance = null;

        [SerializeField]
        [Tooltip("Source transform for raycast origin - leave null to use default transform")]
        private Transform raycastOrigin = null;

        [SerializeField]
        [Tooltip("The hold action that will enable the raise the input event for this pointer.")]
        private MixedRealityInputAction activeHoldAction = MixedRealityInputAction.None;

        [SerializeField]
        [Tooltip("The action that will enable the raise the input event for this pointer.")]
        private MixedRealityInputAction pointerAction = MixedRealityInputAction.None;

        [SerializeField]
        [Tooltip("Does the interaction require hold?")]
        private bool requiresHoldAction = false;

        /// <summary>
        /// True if select is pressed right now
        /// </summary>
        protected bool IsSelectPressed = false;

        /// <summary>
        /// True if select has been pressed once since this component was enabled
        /// </summary>
        protected bool HasSelectPressedOnce = false;

        protected bool IsHoldPressed = false;

        protected bool IsTeleportRequestActive = false;

        private bool lateRegisterTeleport = true;

        /// <summary>
        /// The forward direction of the targeting ray
        /// </summary>
        public virtual Vector3 PointerDirection => raycastOrigin != null ? raycastOrigin.forward : transform.forward;

        /// <summary>
        /// Set a new cursor for this <see cref="IMixedRealityPointer"/>
        /// </summary>
        /// <remarks>This <see cref="GameObject"/> must have a <see cref="IMixedRealityCursor"/> attached to it.</remarks>
        /// <param name="newCursor">The new cursor</param>
        public virtual void SetCursor(GameObject newCursor = null)
        {
            if (cursorInstance != null)
            {
                if (Application.isEditor)
                {
                    DestroyImmediate(cursorInstance);
                }
                else
                {
                    Destroy(cursorInstance);
                }

                cursorInstance = newCursor;
            }

            if (cursorInstance == null && cursorPrefab != null)
            {
                cursorInstance = Instantiate(cursorPrefab, transform);
            }

            if (cursorInstance != null)
            {
                cursorInstance.name = $"{Handedness}_{name}_Cursor";
                BaseCursor = cursorInstance.GetComponent<IMixedRealityCursor>();

                if (BaseCursor != null)
                {
                    BaseCursor.DefaultCursorDistance = PointerExtent;
                    BaseCursor.Pointer = this;
<<<<<<< HEAD
=======
                    BaseCursor.SetVisibilityOnSourceDetected = setCursorVisibilityOnSourceDetected;
>>>>>>> 0a3b5dbb

                    if (disableCursorOnStart)
                    {
                        BaseCursor.SetVisibility(false);
                    }
                }
                else
                {
                    Debug.LogError($"No IMixedRealityCursor component found on {cursorInstance.name}");
                }
            }
        }

        #region MonoBehaviour Implementation

        protected override void OnEnable()
        {
            base.OnEnable();
            SetCursor();

            if (MixedRealityManager.IsInitialized && TeleportSystem != null && !lateRegisterTeleport)
            {
                TeleportSystem.Register(gameObject);
            }
        }

        protected override async void Start()
        {
            base.Start();

            if (lateRegisterTeleport)
            {
                await new WaitUntil(() => TeleportSystem != null);
                lateRegisterTeleport = false;
                TeleportSystem.Register(gameObject);
            }
        }

        protected override void OnDisable()
        {
            base.OnDisable();
            TeleportSystem?.Unregister(gameObject);

            IsHoldPressed = false;
            IsSelectPressed = false;
            HasSelectPressedOnce = false;
            BaseCursor?.SetVisibility(false);
        }

        #endregion  MonoBehaviour Implementation

        #region IMixedRealityPointer Implementation

        IMixedRealityInputSystem IMixedRealityPointer.InputSystem => InputSystem;

        /// <inheritdoc />
        public override IMixedRealityController Controller
        {
            get { return base.Controller; }
            set
            {
                base.Controller = value;
                InputSourceParent = base.Controller.InputSource;
            }
        }

        private uint pointerId;

        /// <inheritdoc />
        public uint PointerId
        {
            get
            {
                if (pointerId == 0)
                {
                    pointerId = InputSystem.FocusProvider.GenerateNewPointerId();
                }

                return pointerId;
            }
        }

        /// <inheritdoc />
        public string PointerName
        {
            get { return gameObject.name; }
            set { gameObject.name = value; }
        }

        /// <inheritdoc />
        public IMixedRealityInputSource InputSourceParent { get; protected set; }

        /// <inheritdoc />
        public IMixedRealityCursor BaseCursor { get; set; }

        /// <inheritdoc />
        public ICursorModifier CursorModifier { get; set; }

        /// <inheritdoc />
        public IMixedRealityTeleportHotSpot TeleportHotSpot { get; set; }

        /// <inheritdoc />
        public virtual bool IsInteractionEnabled
        {
            get
            {
                if (IsTeleportRequestActive)
                {
                    return false;
                }

                if (requiresHoldAction && IsHoldPressed)
                {
                    return true;
                }

                if (IsSelectPressed)
                {
                    return true;
                }

                return HasSelectPressedOnce;
            }
        }

        /// <inheritdoc />
        public bool IsFocusLocked { get; set; }

        [SerializeField]
        private bool overrideGlobalPointerExtent = false;

        [SerializeField]
        private float pointerExtent = 10f;

        /// <inheritdoc />
        public float PointerExtent
        {
            get { return overrideGlobalPointerExtent ? InputSystem.FocusProvider.GlobalPointingExtent : pointerExtent; }
            set { pointerExtent = value; }
        }

        /// <inheritdoc />
        public RayStep[] Rays { get; protected set; } = { new RayStep(Vector3.zero, Vector3.forward) };

        /// <inheritdoc />
        public LayerMask[] PrioritizedLayerMasksOverride { get; set; }

        /// <inheritdoc />
        public IMixedRealityFocusHandler FocusTarget { get; set; }

        /// <inheritdoc />
        public IPointerResult Result { get; set; }

        /// <inheritdoc />
        public IBaseRayStabilizer RayStabilizer { get; set; }

        /// <inheritdoc />
        public RaycastModeType RaycastMode { get; set; } = RaycastModeType.Simple;

        /// <inheritdoc />
        public float SphereCastRadius { get; set; } = 0.1f;

        [SerializeField]
        [Range(0f, 360f)]
        [Tooltip("The Y orientation of the pointer - used for rotation and navigation")]
        private float pointerOrientation = 0f;

        /// <inheritdoc />
        public virtual float PointerOrientation
        {
            get
            {
                return pointerOrientation + (raycastOrigin != null ? raycastOrigin.eulerAngles.y : transform.eulerAngles.y);
            }
            set
            {
                pointerOrientation = value < 0
                    ? Mathf.Clamp(value, -360f, 0f)
                    : Mathf.Clamp(value, 0f, 360f);
            }
        }

        /// <inheritdoc />
        public virtual void OnPreRaycast() { }

        /// <inheritdoc />
        public virtual void OnPostRaycast() { }

        /// <inheritdoc />
        public virtual bool TryGetPointerPosition(out Vector3 position)
        {
            position = raycastOrigin != null ? raycastOrigin.position : transform.position;
            return true;
        }

        /// <inheritdoc />
        public virtual bool TryGetPointingRay(out Ray pointingRay)
        {
            Vector3 pointerPosition;
            TryGetPointerPosition(out pointerPosition);
            pointingRay = new Ray(pointerPosition, PointerDirection);
            return true;
        }

        /// <inheritdoc />
        public virtual bool TryGetPointerRotation(out Quaternion rotation)
        {
            Vector3 pointerRotation = raycastOrigin != null ? raycastOrigin.eulerAngles : transform.eulerAngles;
            rotation = Quaternion.Euler(pointerRotation.x, PointerOrientation, pointerRotation.z);
            return true;
        }

        #region IEquality Implementation

        private static bool Equals(IMixedRealityPointer left, IMixedRealityPointer right)
        {
            return left.Equals(right);
        }

        /// <inheritdoc />
        bool IEqualityComparer.Equals(object left, object right)
        {
            return left.Equals(right);
        }

        /// <inheritdoc />
        public override bool Equals(object obj)
        {
            if (ReferenceEquals(null, obj)) { return false; }
            if (ReferenceEquals(this, obj)) { return true; }
            if (obj.GetType() != GetType()) { return false; }

            return Equals((IMixedRealityPointer)obj);
        }

        private bool Equals(IMixedRealityPointer other)
        {
            return other != null && PointerId == other.PointerId && string.Equals(PointerName, other.PointerName);
        }

        /// <inheritdoc />
        int IEqualityComparer.GetHashCode(object obj)
        {
            return obj.GetHashCode();
        }

        /// <inheritdoc />
        public override int GetHashCode()
        {
            unchecked
            {
                int hashCode = 0;
                hashCode = (hashCode * 397) ^ (int)PointerId;
                hashCode = (hashCode * 397) ^ (PointerName != null ? PointerName.GetHashCode() : 0);
                return hashCode;
            }
        }

        #endregion IEquality Implementation

        #endregion IMixedRealityPointer Implementation

        #region IMixedRealityInputHandler Implementation

        /// <inheritdoc />
        public override void OnInputUp(InputEventData eventData)
        {
            base.OnInputUp(eventData);

            if (eventData.SourceId == InputSourceParent.SourceId)
            {
                if (requiresHoldAction && eventData.MixedRealityInputAction == activeHoldAction)
                {
                    IsHoldPressed = false;
                }

                if (eventData.MixedRealityInputAction == pointerAction)
                {
                    IsSelectPressed = false;
                }
            }
        }

        /// <inheritdoc />
        public override void OnInputDown(InputEventData eventData)
        {
            base.OnInputDown(eventData);

            if (eventData.SourceId == InputSourceParent.SourceId)
            {
                if (requiresHoldAction && eventData.MixedRealityInputAction == activeHoldAction)
                {
                    IsHoldPressed = true;
                }

                if (eventData.MixedRealityInputAction == pointerAction)
                {
                    IsSelectPressed = true;
                    HasSelectPressedOnce = true;
                }
            }
        }

        #endregion  IMixedRealityInputHandler Implementation

        #region IMixedRealityTeleportHandler Implementation

        /// <inheritdoc />
        public virtual void OnTeleportRequest(TeleportEventData eventData)
        {
            // Only turn off pointers that aren't making the request.
            IsTeleportRequestActive = true;
            BaseCursor?.SetVisibility(false);
        }

        /// <inheritdoc />
        public virtual void OnTeleportStarted(TeleportEventData eventData)
        {
            // Turn off all pointers while we teleport.
            IsTeleportRequestActive = true;
            BaseCursor?.SetVisibility(false);
        }

        /// <inheritdoc />
        public virtual void OnTeleportCompleted(TeleportEventData eventData)
        {
            // Turn all our pointers back on.
            IsTeleportRequestActive = false;
            BaseCursor?.SetVisibility(true);
        }

        /// <inheritdoc />
        public virtual void OnTeleportCanceled(TeleportEventData eventData)
        {
            // Turn all our pointers back on.
            IsTeleportRequestActive = false;
            BaseCursor?.SetVisibility(true);
        }

        #endregion IMixedRealityTeleportHandler Implementation
    }
}<|MERGE_RESOLUTION|>--- conflicted
+++ resolved
@@ -33,12 +33,9 @@
         [SerializeField]
         private bool disableCursorOnStart = false;
 
-<<<<<<< HEAD
-=======
         [SerializeField]
         private bool setCursorVisibilityOnSourceDetected = false;
 
->>>>>>> 0a3b5dbb
         private GameObject cursorInstance = null;
 
         [SerializeField]
@@ -113,10 +110,7 @@
                 {
                     BaseCursor.DefaultCursorDistance = PointerExtent;
                     BaseCursor.Pointer = this;
-<<<<<<< HEAD
-=======
                     BaseCursor.SetVisibilityOnSourceDetected = setCursorVisibilityOnSourceDetected;
->>>>>>> 0a3b5dbb
 
                     if (disableCursorOnStart)
                     {
@@ -396,6 +390,8 @@
                 if (eventData.MixedRealityInputAction == pointerAction)
                 {
                     IsSelectPressed = false;
+                    InputSystem.RaisePointerClicked(this, Handedness, pointerAction, 0);
+                    InputSystem.RaisePointerUp(this, Handedness, pointerAction);
                 }
             }
         }
@@ -416,6 +412,7 @@
                 {
                     IsSelectPressed = true;
                     HasSelectPressedOnce = true;
+                    InputSystem.RaisePointerDown(this, Handedness, pointerAction);
                 }
             }
         }
