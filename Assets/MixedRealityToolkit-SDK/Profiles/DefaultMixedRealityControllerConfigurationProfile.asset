--- conflicted
+++ resolved
@@ -1204,9 +1204,7 @@
       keyCode: 333
       axisCodeX: 
       axisCodeY: 
-<<<<<<< HEAD
-      invertXAxis: 0
-=======
+      invertXAxis: 0
       invertYAxis: 0
   - id: 8
     description: WMR Hand No Handedness
@@ -1361,5 +1359,4 @@
       keyCode: 0
       axisCodeX: 
       axisCodeY: 
->>>>>>> c3fc5781
       invertYAxis: 0