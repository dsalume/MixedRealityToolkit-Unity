--- conflicted
+++ resolved
@@ -56,17 +56,9 @@
     runtimePlatform: -1
     configurationProfile: {fileID: 0}
   - componentType:
-<<<<<<< HEAD
-      reference: Microsoft.MixedReality.Toolkit.Core.Devices.UnityInput.MouseDeviceManager,
-        Microsoft.MixedReality.Toolkit
-    componentName: Mouse Input Manager
-    priority: 10
-    runtimePlatform: -1
-=======
       reference: Microsoft.MixedReality.Toolkit.Core.Devices.SpatialAwareness.WindowsMixedRealitySpatialObserver,
         Microsoft.MixedReality.Toolkit
     componentName: Windows Mixed Reality Spatial Observer
     priority: 10
     runtimePlatform: 8
->>>>>>> de4febd7
     configurationProfile: {fileID: 0}