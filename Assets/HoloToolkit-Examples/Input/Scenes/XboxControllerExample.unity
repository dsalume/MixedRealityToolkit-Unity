%YAML 1.1
%TAG !u! tag:unity3d.com,2011:
--- !u!29 &1
OcclusionCullingSettings:
  m_ObjectHideFlags: 0
  serializedVersion: 2
  m_OcclusionBakeSettings:
    smallestOccluder: 5
    smallestHole: 0.25
    backfaceThreshold: 100
  m_SceneGUID: 00000000000000000000000000000000
  m_OcclusionCullingData: {fileID: 0}
--- !u!104 &2
RenderSettings:
  m_ObjectHideFlags: 0
  serializedVersion: 8
  m_Fog: 0
  m_FogColor: {r: 0.5, g: 0.5, b: 0.5, a: 1}
  m_FogMode: 3
  m_FogDensity: 0.01
  m_LinearFogStart: 0
  m_LinearFogEnd: 300
  m_AmbientSkyColor: {r: 0.212, g: 0.227, b: 0.259, a: 1}
  m_AmbientEquatorColor: {r: 0.114, g: 0.125, b: 0.133, a: 1}
  m_AmbientGroundColor: {r: 0.047, g: 0.043, b: 0.035, a: 1}
  m_AmbientIntensity: 1
  m_AmbientMode: 0
  m_SubtractiveShadowColor: {r: 0.42, g: 0.478, b: 0.627, a: 1}
  m_SkyboxMaterial: {fileID: 10304, guid: 0000000000000000f000000000000000, type: 0}
  m_HaloStrength: 0.5
  m_FlareStrength: 1
  m_FlareFadeSpeed: 3
  m_HaloTexture: {fileID: 0}
  m_SpotCookie: {fileID: 10001, guid: 0000000000000000e000000000000000, type: 0}
  m_DefaultReflectionMode: 0
  m_DefaultReflectionResolution: 128
  m_ReflectionBounces: 1
  m_ReflectionIntensity: 1
  m_CustomReflection: {fileID: 0}
  m_Sun: {fileID: 0}
  m_IndirectSpecularColor: {r: 0, g: 0, b: 0, a: 1}
--- !u!157 &3
LightmapSettings:
  m_ObjectHideFlags: 0
  serializedVersion: 11
  m_GIWorkflowMode: 1
  m_GISettings:
    serializedVersion: 2
    m_BounceScale: 1
    m_IndirectOutputScale: 1
    m_AlbedoBoost: 1
    m_TemporalCoherenceThreshold: 1
    m_EnvironmentLightingMode: 0
    m_EnableBakedLightmaps: 1
    m_EnableRealtimeLightmaps: 1
  m_LightmapEditorSettings:
    serializedVersion: 9
    m_Resolution: 2
    m_BakeResolution: 40
    m_TextureWidth: 1024
    m_TextureHeight: 1024
    m_AO: 0
    m_AOMaxDistance: 1
    m_CompAOExponent: 1
    m_CompAOExponentDirect: 0
    m_Padding: 2
    m_LightmapParameters: {fileID: 0}
    m_LightmapsBakeMode: 1
    m_TextureCompression: 1
    m_FinalGather: 0
    m_FinalGatherFiltering: 1
    m_FinalGatherRayCount: 256
    m_ReflectionCompression: 2
    m_MixedBakeMode: 1
    m_BakeBackend: 0
    m_PVRSampling: 1
    m_PVRDirectSampleCount: 32
    m_PVRSampleCount: 500
    m_PVRBounces: 2
    m_PVRFilterTypeDirect: 0
    m_PVRFilterTypeIndirect: 0
    m_PVRFilterTypeAO: 0
    m_PVRFilteringMode: 1
    m_PVRCulling: 1
    m_PVRFilteringGaussRadiusDirect: 1
    m_PVRFilteringGaussRadiusIndirect: 5
    m_PVRFilteringGaussRadiusAO: 2
    m_PVRFilteringAtrousPositionSigmaDirect: 0.5
    m_PVRFilteringAtrousPositionSigmaIndirect: 2
    m_PVRFilteringAtrousPositionSigmaAO: 1
  m_LightingDataAsset: {fileID: 0}
  m_UseShadowmask: 0
--- !u!196 &4
NavMeshSettings:
  serializedVersion: 2
  m_ObjectHideFlags: 0
  m_BuildSettings:
    serializedVersion: 2
    agentTypeID: 0
    agentRadius: 0.5
    agentHeight: 2
    agentSlope: 45
    agentClimb: 0.4
    ledgeDropHeight: 0
    maxJumpAcrossDistance: 0
    minRegionArea: 2
    manualCellSize: 0
    cellSize: 0.16666667
    manualTileSize: 0
    tileSize: 256
    accuratePlacement: 0
    debug:
      m_Flags: 0
  m_NavMeshData: {fileID: 0}
--- !u!1001 &340683729
Prefab:
  m_ObjectHideFlags: 0
  serializedVersion: 2
  m_Modification:
    m_TransformParent: {fileID: 0}
    m_Modifications:
    - target: {fileID: 4541142303025740, guid: d29bc40b7f3df26479d6a0aac211c355, type: 2}
      propertyPath: m_LocalPosition.x
      value: 0
      objectReference: {fileID: 0}
    - target: {fileID: 4541142303025740, guid: d29bc40b7f3df26479d6a0aac211c355, type: 2}
      propertyPath: m_LocalPosition.y
      value: 0
      objectReference: {fileID: 0}
    - target: {fileID: 4541142303025740, guid: d29bc40b7f3df26479d6a0aac211c355, type: 2}
      propertyPath: m_LocalPosition.z
      value: 0
      objectReference: {fileID: 0}
    - target: {fileID: 4541142303025740, guid: d29bc40b7f3df26479d6a0aac211c355, type: 2}
      propertyPath: m_LocalRotation.x
      value: 0
      objectReference: {fileID: 0}
    - target: {fileID: 4541142303025740, guid: d29bc40b7f3df26479d6a0aac211c355, type: 2}
      propertyPath: m_LocalRotation.y
      value: 0
      objectReference: {fileID: 0}
    - target: {fileID: 4541142303025740, guid: d29bc40b7f3df26479d6a0aac211c355, type: 2}
      propertyPath: m_LocalRotation.z
      value: 0
      objectReference: {fileID: 0}
    - target: {fileID: 4541142303025740, guid: d29bc40b7f3df26479d6a0aac211c355, type: 2}
      propertyPath: m_LocalRotation.w
      value: 1
      objectReference: {fileID: 0}
    - target: {fileID: 4541142303025740, guid: d29bc40b7f3df26479d6a0aac211c355, type: 2}
      propertyPath: m_RootOrder
      value: 0
      objectReference: {fileID: 0}
    m_RemovedComponents: []
  m_ParentPrefab: {fileID: 100100000, guid: d29bc40b7f3df26479d6a0aac211c355, type: 2}
  m_IsPrefabParent: 0
--- !u!1 &402900807
GameObject:
  m_ObjectHideFlags: 0
  m_PrefabParentObject: {fileID: 0}
  m_PrefabInternal: {fileID: 0}
  serializedVersion: 5
  m_Component:
  - component: {fileID: 402900810}
  m_Layer: 0
  m_Name: Managers
  m_TagString: Untagged
  m_Icon: {fileID: 0}
  m_NavMeshLayer: 0
  m_StaticEditorFlags: 0
  m_IsActive: 1
--- !u!4 &402900810
Transform:
  m_ObjectHideFlags: 0
  m_PrefabParentObject: {fileID: 0}
  m_PrefabInternal: {fileID: 0}
  m_GameObject: {fileID: 402900807}
  m_LocalRotation: {x: 0, y: 0, z: 0, w: 1}
  m_LocalPosition: {x: 0, y: 0, z: 0}
  m_LocalScale: {x: 1, y: 1, z: 1}
  m_Children:
  - {fileID: 1635556075}
  - {fileID: 1895018971}
  m_Father: {fileID: 0}
  m_RootOrder: 3
  m_LocalEulerAnglesHint: {x: 0, y: 0, z: 0}
--- !u!1 &473449477
GameObject:
  m_ObjectHideFlags: 0
  m_PrefabParentObject: {fileID: 0}
  m_PrefabInternal: {fileID: 0}
  serializedVersion: 5
  m_Component:
  - component: {fileID: 473449482}
  - component: {fileID: 473449481}
  - component: {fileID: 473449480}
  - component: {fileID: 473449479}
  - component: {fileID: 473449478}
  m_Layer: 0
  m_Name: Cube
  m_TagString: Untagged
  m_Icon: {fileID: 0}
  m_NavMeshLayer: 0
  m_StaticEditorFlags: 0
  m_IsActive: 1
--- !u!114 &473449478
MonoBehaviour:
  m_ObjectHideFlags: 0
  m_PrefabParentObject: {fileID: 0}
  m_PrefabInternal: {fileID: 0}
  m_GameObject: {fileID: 473449477}
  m_Enabled: 1
  m_EditorHideFlags: 0
  m_Script: {fileID: 11500000, guid: cb5262a7d5364684cabe7028282d34e6, type: 3}
  m_Name: 
  m_EditorClassIdentifier: 
  IsGlobalListener: 1
  movementSpeedMultiplier: 0.01
  rotationSpeedMultiplier: 1
  resetButton: 13
  DebugText: {fileID: 1246058048}
--- !u!23 &473449479
MeshRenderer:
  m_ObjectHideFlags: 0
  m_PrefabParentObject: {fileID: 0}
  m_PrefabInternal: {fileID: 0}
  m_GameObject: {fileID: 473449477}
  m_Enabled: 1
  m_CastShadows: 1
  m_ReceiveShadows: 1
  m_DynamicOccludee: 1
  m_MotionVectors: 1
  m_LightProbeUsage: 1
  m_ReflectionProbeUsage: 1
  m_Materials:
  - {fileID: 2100000, guid: 8c06d86b8f42c48419a034ffcea337b8, type: 2}
  m_StaticBatchInfo:
    firstSubMesh: 0
    subMeshCount: 0
  m_StaticBatchRoot: {fileID: 0}
  m_ProbeAnchor: {fileID: 0}
  m_LightProbeVolumeOverride: {fileID: 0}
  m_ScaleInLightmap: 1
  m_PreserveUVs: 1
  m_IgnoreNormalsForChartDetection: 0
  m_ImportantGI: 0
  m_StitchLightmapSeams: 0
  m_SelectedEditorRenderState: 3
  m_MinimumChartSize: 4
  m_AutoUVMaxDistance: 0.5
  m_AutoUVMaxAngle: 89
  m_LightmapParameters: {fileID: 0}
  m_SortingLayerID: 0
  m_SortingLayer: 0
  m_SortingOrder: 0
--- !u!65 &473449480
BoxCollider:
  m_ObjectHideFlags: 0
  m_PrefabParentObject: {fileID: 0}
  m_PrefabInternal: {fileID: 0}
  m_GameObject: {fileID: 473449477}
  m_Material: {fileID: 0}
  m_IsTrigger: 0
  m_Enabled: 1
  serializedVersion: 2
  m_Size: {x: 1, y: 1, z: 1}
  m_Center: {x: 0, y: 0, z: 0}
--- !u!33 &473449481
MeshFilter:
  m_ObjectHideFlags: 0
  m_PrefabParentObject: {fileID: 0}
  m_PrefabInternal: {fileID: 0}
  m_GameObject: {fileID: 473449477}
  m_Mesh: {fileID: 10202, guid: 0000000000000000e000000000000000, type: 0}
--- !u!4 &473449482
Transform:
  m_ObjectHideFlags: 0
  m_PrefabParentObject: {fileID: 0}
  m_PrefabInternal: {fileID: 0}
  m_GameObject: {fileID: 473449477}
  m_LocalRotation: {x: -0.19943203, y: -0.19462693, z: -0.27450064, w: 0.9203242}
  m_LocalPosition: {x: 0, y: 0, z: 5}
  m_LocalScale: {x: 0.3, y: 0.3, z: 0.3}
  m_Children: []
  m_Father: {fileID: 0}
  m_RootOrder: 5
  m_LocalEulerAnglesHint: {x: -28.29, y: -16.409, z: -29.054}
--- !u!1 &1070688340
GameObject:
  m_ObjectHideFlags: 0
  m_PrefabParentObject: {fileID: 0}
  m_PrefabInternal: {fileID: 0}
  serializedVersion: 5
  m_Component:
  - component: {fileID: 1070688342}
  - component: {fileID: 1070688341}
  m_Layer: 0
  m_Name: Directional light
  m_TagString: Untagged
  m_Icon: {fileID: 0}
  m_NavMeshLayer: 0
  m_StaticEditorFlags: 0
  m_IsActive: 1
--- !u!108 &1070688341
Light:
  m_ObjectHideFlags: 0
  m_PrefabParentObject: {fileID: 0}
  m_PrefabInternal: {fileID: 0}
  m_GameObject: {fileID: 1070688340}
  m_Enabled: 1
  serializedVersion: 8
  m_Type: 1
  m_Color: {r: 1, g: 1, b: 1, a: 1}
  m_Intensity: 1
  m_Range: 10
  m_SpotAngle: 30
  m_CookieSize: 10
  m_Shadows:
    m_Type: 0
    m_Resolution: -1
    m_CustomResolution: -1
    m_Strength: 1
    m_Bias: 0.05
    m_NormalBias: 0.4
    m_NearPlane: 0.2
  m_Cookie: {fileID: 0}
  m_DrawHalo: 0
  m_Flare: {fileID: 0}
  m_RenderMode: 0
  m_CullingMask:
    serializedVersion: 2
    m_Bits: 4294967295
  m_Lightmapping: 4
  m_AreaSize: {x: 1, y: 1}
  m_BounceIntensity: 1
  m_ColorTemperature: 6570
  m_UseColorTemperature: 0
  m_ShadowRadius: 0
  m_ShadowAngle: 0
--- !u!4 &1070688342
Transform:
  m_ObjectHideFlags: 0
  m_PrefabParentObject: {fileID: 0}
  m_PrefabInternal: {fileID: 0}
  m_GameObject: {fileID: 1070688340}
  m_LocalRotation: {x: 0.40821788, y: -0.23456968, z: 0.10938163, w: 0.8754261}
  m_LocalPosition: {x: -0.24104056, y: -2.8857436, z: -5.951535}
  m_LocalScale: {x: 1, y: 1, z: 1}
  m_Children: []
  m_Father: {fileID: 0}
<<<<<<< HEAD
  m_RootOrder: 1
  m_LocalEulerAnglesHint: {x: 50, y: -30, z: 0}
--- !u!1 &1098353410
GameObject:
  m_ObjectHideFlags: 0
  m_PrefabParentObject: {fileID: 0}
  m_PrefabInternal: {fileID: 0}
  serializedVersion: 5
  m_Component:
  - component: {fileID: 1098353411}
  - component: {fileID: 1098353413}
  - component: {fileID: 1098353412}
  m_Layer: 0
  m_Name: EventSystem
  m_TagString: Untagged
  m_Icon: {fileID: 0}
  m_NavMeshLayer: 0
  m_StaticEditorFlags: 0
  m_IsActive: 1
--- !u!4 &1098353411
Transform:
  m_ObjectHideFlags: 0
  m_PrefabParentObject: {fileID: 0}
  m_PrefabInternal: {fileID: 0}
  m_GameObject: {fileID: 1098353410}
  m_LocalRotation: {x: 0, y: 0, z: 0, w: 1}
  m_LocalPosition: {x: 0, y: 0, z: 0}
  m_LocalScale: {x: 1, y: 1, z: 1}
  m_Children: []
  m_Father: {fileID: 402900810}
=======
>>>>>>> ac6b63cd
  m_RootOrder: 1
  m_LocalEulerAnglesHint: {x: 50, y: -30, z: 0}
--- !u!1001 &1246058044
Prefab:
  m_ObjectHideFlags: 0
  serializedVersion: 2
  m_Modification:
    m_TransformParent: {fileID: 0}
    m_Modifications:
    - target: {fileID: 224000011042862180, guid: 022450106439a8946ae18a9e20cc92d8,
        type: 2}
      propertyPath: m_LocalPosition.x
      value: 0
      objectReference: {fileID: 0}
    - target: {fileID: 224000011042862180, guid: 022450106439a8946ae18a9e20cc92d8,
        type: 2}
      propertyPath: m_LocalPosition.y
      value: 0
      objectReference: {fileID: 0}
    - target: {fileID: 224000011042862180, guid: 022450106439a8946ae18a9e20cc92d8,
        type: 2}
      propertyPath: m_LocalPosition.z
      value: 2
      objectReference: {fileID: 0}
    - target: {fileID: 224000011042862180, guid: 022450106439a8946ae18a9e20cc92d8,
        type: 2}
      propertyPath: m_LocalRotation.x
      value: -0
      objectReference: {fileID: 0}
    - target: {fileID: 224000011042862180, guid: 022450106439a8946ae18a9e20cc92d8,
        type: 2}
      propertyPath: m_LocalRotation.y
      value: -0
      objectReference: {fileID: 0}
    - target: {fileID: 224000011042862180, guid: 022450106439a8946ae18a9e20cc92d8,
        type: 2}
      propertyPath: m_LocalRotation.z
      value: -0
      objectReference: {fileID: 0}
    - target: {fileID: 224000011042862180, guid: 022450106439a8946ae18a9e20cc92d8,
        type: 2}
      propertyPath: m_LocalRotation.w
      value: 1
      objectReference: {fileID: 0}
    - target: {fileID: 224000011042862180, guid: 022450106439a8946ae18a9e20cc92d8,
        type: 2}
      propertyPath: m_RootOrder
      value: 0
      objectReference: {fileID: 0}
    - target: {fileID: 224000011042862180, guid: 022450106439a8946ae18a9e20cc92d8,
        type: 2}
      propertyPath: m_AnchoredPosition.x
      value: 0
      objectReference: {fileID: 0}
    - target: {fileID: 224000011042862180, guid: 022450106439a8946ae18a9e20cc92d8,
        type: 2}
      propertyPath: m_AnchoredPosition.y
      value: 0
      objectReference: {fileID: 0}
    - target: {fileID: 224000011042862180, guid: 022450106439a8946ae18a9e20cc92d8,
        type: 2}
      propertyPath: m_SizeDelta.x
      value: 1
      objectReference: {fileID: 0}
    - target: {fileID: 224000011042862180, guid: 022450106439a8946ae18a9e20cc92d8,
        type: 2}
      propertyPath: m_SizeDelta.y
      value: 1
      objectReference: {fileID: 0}
    - target: {fileID: 224000011042862180, guid: 022450106439a8946ae18a9e20cc92d8,
        type: 2}
      propertyPath: m_AnchorMin.x
      value: 0
      objectReference: {fileID: 0}
    - target: {fileID: 224000011042862180, guid: 022450106439a8946ae18a9e20cc92d8,
        type: 2}
      propertyPath: m_AnchorMin.y
      value: 0
      objectReference: {fileID: 0}
    - target: {fileID: 224000011042862180, guid: 022450106439a8946ae18a9e20cc92d8,
        type: 2}
      propertyPath: m_AnchorMax.x
      value: 0
      objectReference: {fileID: 0}
    - target: {fileID: 224000011042862180, guid: 022450106439a8946ae18a9e20cc92d8,
        type: 2}
      propertyPath: m_AnchorMax.y
      value: 0
      objectReference: {fileID: 0}
    - target: {fileID: 224000011042862180, guid: 022450106439a8946ae18a9e20cc92d8,
        type: 2}
      propertyPath: m_Pivot.x
      value: 0.5
      objectReference: {fileID: 0}
    - target: {fileID: 224000011042862180, guid: 022450106439a8946ae18a9e20cc92d8,
        type: 2}
      propertyPath: m_Pivot.y
      value: 0.5
      objectReference: {fileID: 0}
    - target: {fileID: 114000010164638790, guid: 022450106439a8946ae18a9e20cc92d8,
        type: 2}
      propertyPath: m_Text
      value: No Controller Connected
      objectReference: {fileID: 0}
    - target: {fileID: 1000011327985922, guid: 022450106439a8946ae18a9e20cc92d8, type: 2}
      propertyPath: m_IsActive
      value: 1
      objectReference: {fileID: 0}
    - target: {fileID: 114000010164638790, guid: 022450106439a8946ae18a9e20cc92d8,
        type: 2}
      propertyPath: m_FontData.m_VerticalOverflow
      value: 1
      objectReference: {fileID: 0}
    - target: {fileID: 114000010164638790, guid: 022450106439a8946ae18a9e20cc92d8,
        type: 2}
      propertyPath: m_FontData.m_HorizontalOverflow
      value: 1
      objectReference: {fileID: 0}
    m_RemovedComponents: []
  m_ParentPrefab: {fileID: 100100000, guid: 022450106439a8946ae18a9e20cc92d8, type: 2}
  m_IsPrefabParent: 0
--- !u!1 &1246058045 stripped
GameObject:
  m_PrefabParentObject: {fileID: 1000011327985922, guid: 022450106439a8946ae18a9e20cc92d8,
    type: 2}
  m_PrefabInternal: {fileID: 1246058044}
--- !u!114 &1246058046
MonoBehaviour:
  m_ObjectHideFlags: 0
  m_PrefabParentObject: {fileID: 0}
  m_PrefabInternal: {fileID: 0}
  m_GameObject: {fileID: 1246058045}
  m_Enabled: 1
  m_EditorHideFlags: 0
  m_Script: {fileID: 11500000, guid: 456eda422e1dc4c4cb4fd6c25cbc2fbd, type: 3}
  m_Name: 
  m_EditorClassIdentifier: 
  SphereRadius: 1
  MoveSpeed: 2
  useUnscaledTime: 1
  hideOnStart: 0
  debugDisplaySphere: 0
  debugDisplayTargetPosition: 0
--- !u!114 &1246058047
MonoBehaviour:
  m_ObjectHideFlags: 0
  m_PrefabParentObject: {fileID: 0}
  m_PrefabInternal: {fileID: 0}
  m_GameObject: {fileID: 1246058045}
  m_Enabled: 1
  m_EditorHideFlags: 0
  m_Script: {fileID: 11500000, guid: ac8d5b128a1d8204fb76c86f47b75912, type: 3}
  m_Name: 
  m_EditorClassIdentifier: 
  PivotAxis: 0
  TargetTransform: {fileID: 0}
--- !u!114 &1246058048 stripped
MonoBehaviour:
  m_PrefabParentObject: {fileID: 114000010164638790, guid: 022450106439a8946ae18a9e20cc92d8,
    type: 2}
  m_PrefabInternal: {fileID: 1246058044}
  m_Script: {fileID: 708705254, guid: f5f67c52d1564df4a8936ccd202a3bd8, type: 3}
--- !u!1001 &1635556074
Prefab:
  m_ObjectHideFlags: 0
  serializedVersion: 2
  m_Modification:
    m_TransformParent: {fileID: 402900810}
    m_Modifications:
    - target: {fileID: 4000011656901714, guid: 3eddd1c29199313478dd3f912bfab2ab, type: 2}
      propertyPath: m_LocalPosition.x
      value: 0
      objectReference: {fileID: 0}
    - target: {fileID: 4000011656901714, guid: 3eddd1c29199313478dd3f912bfab2ab, type: 2}
      propertyPath: m_LocalPosition.y
      value: 0
      objectReference: {fileID: 0}
    - target: {fileID: 4000011656901714, guid: 3eddd1c29199313478dd3f912bfab2ab, type: 2}
      propertyPath: m_LocalPosition.z
      value: 0
      objectReference: {fileID: 0}
    - target: {fileID: 4000011656901714, guid: 3eddd1c29199313478dd3f912bfab2ab, type: 2}
      propertyPath: m_LocalRotation.x
      value: -0
      objectReference: {fileID: 0}
    - target: {fileID: 4000011656901714, guid: 3eddd1c29199313478dd3f912bfab2ab, type: 2}
      propertyPath: m_LocalRotation.y
      value: -0
      objectReference: {fileID: 0}
    - target: {fileID: 4000011656901714, guid: 3eddd1c29199313478dd3f912bfab2ab, type: 2}
      propertyPath: m_LocalRotation.z
      value: -0
      objectReference: {fileID: 0}
    - target: {fileID: 4000011656901714, guid: 3eddd1c29199313478dd3f912bfab2ab, type: 2}
      propertyPath: m_LocalRotation.w
      value: 1
      objectReference: {fileID: 0}
    - target: {fileID: 4000011656901714, guid: 3eddd1c29199313478dd3f912bfab2ab, type: 2}
      propertyPath: m_RootOrder
<<<<<<< HEAD
      value: 4
=======
      value: 0
>>>>>>> ac6b63cd
      objectReference: {fileID: 0}
    - target: {fileID: 114742747811649402, guid: 3eddd1c29199313478dd3f912bfab2ab,
        type: 2}
      propertyPath: Cursor
      value: 
      objectReference: {fileID: 1763047399}
    m_RemovedComponents: []
  m_ParentPrefab: {fileID: 100100000, guid: 3eddd1c29199313478dd3f912bfab2ab, type: 2}
  m_IsPrefabParent: 0
--- !u!4 &1635556075 stripped
Transform:
  m_PrefabParentObject: {fileID: 4000011656901714, guid: 3eddd1c29199313478dd3f912bfab2ab,
    type: 2}
  m_PrefabInternal: {fileID: 1635556074}
--- !u!1001 &1763047398
Prefab:
  m_ObjectHideFlags: 0
  serializedVersion: 2
  m_Modification:
    m_TransformParent: {fileID: 0}
    m_Modifications:
    - target: {fileID: 4000011792100794, guid: a611e772ef8ddf64d8106a9cbb70f31c, type: 2}
      propertyPath: m_LocalPosition.x
      value: 0
      objectReference: {fileID: 0}
    - target: {fileID: 4000011792100794, guid: a611e772ef8ddf64d8106a9cbb70f31c, type: 2}
      propertyPath: m_LocalPosition.y
      value: 0
      objectReference: {fileID: 0}
    - target: {fileID: 4000011792100794, guid: a611e772ef8ddf64d8106a9cbb70f31c, type: 2}
      propertyPath: m_LocalPosition.z
      value: 0
      objectReference: {fileID: 0}
    - target: {fileID: 4000011792100794, guid: a611e772ef8ddf64d8106a9cbb70f31c, type: 2}
      propertyPath: m_LocalRotation.x
      value: 0
      objectReference: {fileID: 0}
    - target: {fileID: 4000011792100794, guid: a611e772ef8ddf64d8106a9cbb70f31c, type: 2}
      propertyPath: m_LocalRotation.y
      value: 0
      objectReference: {fileID: 0}
    - target: {fileID: 4000011792100794, guid: a611e772ef8ddf64d8106a9cbb70f31c, type: 2}
      propertyPath: m_LocalRotation.z
      value: 0
      objectReference: {fileID: 0}
    - target: {fileID: 4000011792100794, guid: a611e772ef8ddf64d8106a9cbb70f31c, type: 2}
      propertyPath: m_LocalRotation.w
      value: 1
      objectReference: {fileID: 0}
    - target: {fileID: 4000011792100794, guid: a611e772ef8ddf64d8106a9cbb70f31c, type: 2}
      propertyPath: m_RootOrder
      value: 2
      objectReference: {fileID: 0}
    m_RemovedComponents: []
  m_ParentPrefab: {fileID: 100100000, guid: a611e772ef8ddf64d8106a9cbb70f31c, type: 2}
  m_IsPrefabParent: 0
--- !u!114 &1763047399 stripped
MonoBehaviour:
  m_PrefabParentObject: {fileID: 114611684728110934, guid: a611e772ef8ddf64d8106a9cbb70f31c,
    type: 2}
  m_PrefabInternal: {fileID: 1763047398}
  m_Script: {fileID: 11500000, guid: 0decd33ba8702954885a62b5bc1a778e, type: 3}
--- !u!1 &1895018970
GameObject:
  m_ObjectHideFlags: 0
  m_PrefabParentObject: {fileID: 0}
  m_PrefabInternal: {fileID: 0}
  serializedVersion: 5
  m_Component:
  - component: {fileID: 1895018971}
  - component: {fileID: 1895018972}
  m_Layer: 0
  m_Name: XboxControllerInputSource
  m_TagString: Untagged
  m_Icon: {fileID: 0}
  m_NavMeshLayer: 0
  m_StaticEditorFlags: 0
  m_IsActive: 1
--- !u!4 &1895018971
Transform:
  m_ObjectHideFlags: 0
  m_PrefabParentObject: {fileID: 0}
  m_PrefabInternal: {fileID: 0}
  m_GameObject: {fileID: 1895018970}
  m_LocalRotation: {x: -0, y: -0, z: -0, w: 1}
  m_LocalPosition: {x: 0, y: 0, z: 0}
  m_LocalScale: {x: 1, y: 1, z: 1}
  m_Children: []
  m_Father: {fileID: 402900810}
  m_RootOrder: 1
  m_LocalEulerAnglesHint: {x: 0, y: 0, z: 0}
--- !u!114 &1895018972
MonoBehaviour:
  m_ObjectHideFlags: 0
  m_PrefabParentObject: {fileID: 0}
  m_PrefabInternal: {fileID: 0}
  m_GameObject: {fileID: 1895018970}
  m_Enabled: 1
  m_EditorHideFlags: 0
  m_Script: {fileID: 11500000, guid: f53e0243d951df74baba23d966f61986, type: 3}
  m_Name: 
  m_EditorClassIdentifier: 
  DeviceRefreshInterval: 3
  horizontalAxis: 3
  verticalAxis: 4
  submitButton: 10
  cancelButton: 11
  mapping:
  - Type: 0
    Value: 
  - Type: 1
    Value: 
  - Type: 2
    Value: 
  - Type: 3
    Value: 
  - Type: 4
    Value: 
  - Type: 5
    Value: 
  - Type: 6
    Value: 
  - Type: 7
    Value: 
  - Type: 8
    Value: 
  - Type: 9
    Value: 
  - Type: 10
    Value: 
  - Type: 11
    Value: 
  - Type: 12
    Value: 
  - Type: 13
    Value: 
  - Type: 14
    Value: 
  - Type: 15
    Value: 
  - Type: 16
    Value: 
  - Type: 17
    Value: 
  - Type: 18
    Value: 
  - Type: 19
    Value: <|MERGE_RESOLUTION|>--- conflicted
+++ resolved
@@ -109,8 +109,6 @@
     manualTileSize: 0
     tileSize: 256
     accuratePlacement: 0
-    debug:
-      m_Flags: 0
   m_NavMeshData: {fileID: 0}
 --- !u!1001 &340683729
 Prefab:
@@ -228,7 +226,6 @@
   m_Enabled: 1
   m_CastShadows: 1
   m_ReceiveShadows: 1
-  m_DynamicOccludee: 1
   m_MotionVectors: 1
   m_LightProbeUsage: 1
   m_ReflectionProbeUsage: 1
@@ -244,7 +241,6 @@
   m_PreserveUVs: 1
   m_IgnoreNormalsForChartDetection: 0
   m_ImportantGI: 0
-  m_StitchLightmapSeams: 0
   m_SelectedEditorRenderState: 3
   m_MinimumChartSize: 4
   m_AutoUVMaxDistance: 0.5
@@ -283,7 +279,7 @@
   m_LocalScale: {x: 0.3, y: 0.3, z: 0.3}
   m_Children: []
   m_Father: {fileID: 0}
-  m_RootOrder: 5
+  m_RootOrder: 4
   m_LocalEulerAnglesHint: {x: -28.29, y: -16.409, z: -29.054}
 --- !u!1 &1070688340
 GameObject:
@@ -348,39 +344,6 @@
   m_LocalScale: {x: 1, y: 1, z: 1}
   m_Children: []
   m_Father: {fileID: 0}
-<<<<<<< HEAD
-  m_RootOrder: 1
-  m_LocalEulerAnglesHint: {x: 50, y: -30, z: 0}
---- !u!1 &1098353410
-GameObject:
-  m_ObjectHideFlags: 0
-  m_PrefabParentObject: {fileID: 0}
-  m_PrefabInternal: {fileID: 0}
-  serializedVersion: 5
-  m_Component:
-  - component: {fileID: 1098353411}
-  - component: {fileID: 1098353413}
-  - component: {fileID: 1098353412}
-  m_Layer: 0
-  m_Name: EventSystem
-  m_TagString: Untagged
-  m_Icon: {fileID: 0}
-  m_NavMeshLayer: 0
-  m_StaticEditorFlags: 0
-  m_IsActive: 1
---- !u!4 &1098353411
-Transform:
-  m_ObjectHideFlags: 0
-  m_PrefabParentObject: {fileID: 0}
-  m_PrefabInternal: {fileID: 0}
-  m_GameObject: {fileID: 1098353410}
-  m_LocalRotation: {x: 0, y: 0, z: 0, w: 1}
-  m_LocalPosition: {x: 0, y: 0, z: 0}
-  m_LocalScale: {x: 1, y: 1, z: 1}
-  m_Children: []
-  m_Father: {fileID: 402900810}
-=======
->>>>>>> ac6b63cd
   m_RootOrder: 1
   m_LocalEulerAnglesHint: {x: 50, y: -30, z: 0}
 --- !u!1001 &1246058044
@@ -428,7 +391,7 @@
     - target: {fileID: 224000011042862180, guid: 022450106439a8946ae18a9e20cc92d8,
         type: 2}
       propertyPath: m_RootOrder
-      value: 0
+      value: 5
       objectReference: {fileID: 0}
     - target: {fileID: 224000011042862180, guid: 022450106439a8946ae18a9e20cc92d8,
         type: 2}
@@ -580,11 +543,7 @@
       objectReference: {fileID: 0}
     - target: {fileID: 4000011656901714, guid: 3eddd1c29199313478dd3f912bfab2ab, type: 2}
       propertyPath: m_RootOrder
-<<<<<<< HEAD
-      value: 4
-=======
-      value: 0
->>>>>>> ac6b63cd
+      value: 0
       objectReference: {fileID: 0}
     - target: {fileID: 114742747811649402, guid: 3eddd1c29199313478dd3f912bfab2ab,
         type: 2}
