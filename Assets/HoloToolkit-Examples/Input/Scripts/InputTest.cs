﻿// Copyright (c) Microsoft Corporation. All rights reserved.
// Licensed under the MIT License. See LICENSE in the project root for license information.

using UnityEngine;

namespace HoloToolkit.Unity.InputModule.Tests
{
    /// <summary>
    /// Test behaviour that simply prints out a message very time a supported event is received from the input module.
    /// This is used to make sure that the input module routes events appropriately to game objects.
    /// </summary>
    public class InputTest : MonoBehaviour, IInputHandler, IInputClickHandler, IFocusable, ISourceStateHandler, IHoldHandler, IManipulationHandler, INavigationHandler
    {
        [Tooltip("Set to true if gestures update (ManipulationUpdated, NavigationUpdated) should be logged. Note that this can impact performance.")]
        public bool LogGesturesUpdateEvents = false;

        public void OnInputUp(InputEventData eventData)
        {
            Debug.LogFormat("OnInputUp\r\nSource: {0}  SourceId: {1}  InteractionPressKind: {2}", eventData.InputSource, eventData.SourceId, eventData.PressType);
            eventData.Use(); // Mark the event as used, so it doesn't fall through to other handlers.
        }

        public void OnInputDown(InputEventData eventData)
        {
            Debug.LogFormat("OnInputDown\r\nSource: {0}  SourceId: {1}  InteractionPressKind: {2}", eventData.InputSource, eventData.SourceId, eventData.PressType);
            eventData.Use(); // Mark the event as used, so it doesn't fall through to other handlers.
        }

        public void OnInputClicked(InputClickedEventData eventData)
        {
            Debug.LogFormat("OnInputClicked\r\nSource: {0}  SourceId: {1}  InteractionPressKind: {2}  TapCount: {3}", eventData.InputSource, eventData.SourceId, eventData.PressType, eventData.TapCount);
            eventData.Use(); // Mark the event as used, so it doesn't fall through to other handlers.
        }

        public void OnFocusEnter()
        {
            Debug.Log("OnFocusEnter");
        }

        public void OnFocusExit()
        {
            Debug.Log("OnFocusExit");
        }

        public void OnSourceDetected(SourceStateEventData eventData)
        {
            Debug.LogFormat("OnSourceDetected\r\nSource: {0}  SourceId: {1}", eventData.InputSource, eventData.SourceId);
            eventData.Use(); // Mark the event as used, so it doesn't fall through to other handlers.
        }

        public void OnSourceLost(SourceStateEventData eventData)
        {
            Debug.LogFormat("OnSourceLost\r\nSource: {0}  SourceId: {1}", eventData.InputSource, eventData.SourceId);
            eventData.Use(); // Mark the event as used, so it doesn't fall through to other handlers.
        }

        public void OnHoldStarted(HoldEventData eventData)
        {
            Debug.LogFormat("OnHoldStarted\r\nSource: {0}  SourceId: {1}", eventData.InputSource, eventData.SourceId);
            eventData.Use(); // Mark the event as used, so it doesn't fall through to other handlers.
        }

        public void OnHoldCompleted(HoldEventData eventData)
        {
            Debug.LogFormat("OnHoldCompleted\r\nSource: {0}  SourceId: {1}", eventData.InputSource, eventData.SourceId);
            eventData.Use(); // Mark the event as used, so it doesn't fall through to other handlers.
        }

        public void OnHoldCanceled(HoldEventData eventData)
        {
            Debug.LogFormat("OnHoldCanceled\r\nSource: {0}  SourceId: {1}", eventData.InputSource, eventData.SourceId);
            eventData.Use(); // Mark the event as used, so it doesn't fall through to other handlers.
        }

        public void OnManipulationStarted(ManipulationEventData eventData)
        {
<<<<<<< HEAD
            Debug.LogFormat("OnManipulationStarted\r\nSource: {0}  SourceId: {1}\r\nCumulativeDelta: {2} {3} {4}", 
                eventData.InputSource, 
=======
            Debug.LogFormat("OnManipulationStarted\r\nSource: {0}  SourceId: {1}\r\nCumulativeDelta: {2} {3} {4}",
                eventData.InputSource,
>>>>>>> ac6b63cd
                eventData.SourceId,
                eventData.CumulativeDelta.x,
                eventData.CumulativeDelta.y,
                eventData.CumulativeDelta.z);

            eventData.Use(); // Mark the event as used, so it doesn't fall through to other handlers.
        }

        public void OnManipulationUpdated(ManipulationEventData eventData)
        {
            if (LogGesturesUpdateEvents)
            {
                Debug.LogFormat("OnManipulationUpdated\r\nSource: {0}  SourceId: {1}\r\nCumulativeDelta: {2} {3} {4}",
                    eventData.InputSource,
                    eventData.SourceId,
                    eventData.CumulativeDelta.x,
                    eventData.CumulativeDelta.y,
                    eventData.CumulativeDelta.z);

                eventData.Use(); // Mark the event as used, so it doesn't fall through to other handlers.
            }
        }

        public void OnManipulationCompleted(ManipulationEventData eventData)
        {
            Debug.LogFormat("OnManipulationCompleted\r\nSource: {0}  SourceId: {1}\r\nCumulativeDelta: {2} {3} {4}",
                eventData.InputSource,
                eventData.SourceId,
                eventData.CumulativeDelta.x,
                eventData.CumulativeDelta.y,
                eventData.CumulativeDelta.z);

            eventData.Use(); // Mark the event as used, so it doesn't fall through to other handlers.
        }

        public void OnManipulationCanceled(ManipulationEventData eventData)
        {
            Debug.LogFormat("OnManipulationCanceled\r\nSource: {0}  SourceId: {1}\r\nCumulativeDelta: {2} {3} {4}",
                eventData.InputSource,
                eventData.SourceId,
                eventData.CumulativeDelta.x,
                eventData.CumulativeDelta.y,
                eventData.CumulativeDelta.z);

            eventData.Use(); // Mark the event as used, so it doesn't fall through to other handlers.
        }

        public void OnNavigationStarted(NavigationEventData eventData)
        {
            Debug.LogFormat("OnNavigationStarted\r\nSource: {0}  SourceId: {1}\r\nCumulativeDelta: {2} {3} {4}",
                eventData.InputSource,
                eventData.SourceId,
                eventData.NormalizedOffset.x,
                eventData.NormalizedOffset.y,
                eventData.NormalizedOffset.z);
<<<<<<< HEAD

            eventData.Use(); // Mark the event as used, so it doesn't fall through to other handlers.
=======
>>>>>>> ac6b63cd
        }

        public void OnNavigationUpdated(NavigationEventData eventData)
        {
            if (LogGesturesUpdateEvents)
            {
                Debug.LogFormat("OnNavigationUpdated\r\nSource: {0}  SourceId: {1}\r\nCumulativeDelta: {2} {3} {4}",
                    eventData.InputSource,
                    eventData.SourceId,
                    eventData.NormalizedOffset.x,
                    eventData.NormalizedOffset.y,
                    eventData.NormalizedOffset.z);
<<<<<<< HEAD

                eventData.Use(); // Mark the event as used, so it doesn't fall through to other handlers.
=======
>>>>>>> ac6b63cd
            }
        }

        public void OnNavigationCompleted(NavigationEventData eventData)
        {
            Debug.LogFormat("OnNavigationCompleted\r\nSource: {0}  SourceId: {1}\r\nCumulativeDelta: {2} {3} {4}",
                eventData.InputSource,
                eventData.SourceId,
                eventData.NormalizedOffset.x,
                eventData.NormalizedOffset.y,
                eventData.NormalizedOffset.z);
<<<<<<< HEAD

            eventData.Use(); // Mark the event as used, so it doesn't fall through to other handlers.
=======
>>>>>>> ac6b63cd
        }

        public void OnNavigationCanceled(NavigationEventData eventData)
        {
            Debug.LogFormat("OnNavigationCanceled\r\nSource: {0}  SourceId: {1}\r\nCumulativeDelta: {2} {3} {4}",
                eventData.InputSource,
                eventData.SourceId,
                eventData.NormalizedOffset.x,
                eventData.NormalizedOffset.y,
                eventData.NormalizedOffset.z);
<<<<<<< HEAD

            eventData.Use(); // Mark the event as used, so it doesn't fall through to other handlers.
=======
>>>>>>> ac6b63cd
        }
    }
}<|MERGE_RESOLUTION|>--- conflicted
+++ resolved
@@ -74,13 +74,8 @@
 
         public void OnManipulationStarted(ManipulationEventData eventData)
         {
-<<<<<<< HEAD
             Debug.LogFormat("OnManipulationStarted\r\nSource: {0}  SourceId: {1}\r\nCumulativeDelta: {2} {3} {4}", 
                 eventData.InputSource, 
-=======
-            Debug.LogFormat("OnManipulationStarted\r\nSource: {0}  SourceId: {1}\r\nCumulativeDelta: {2} {3} {4}",
-                eventData.InputSource,
->>>>>>> ac6b63cd
                 eventData.SourceId,
                 eventData.CumulativeDelta.x,
                 eventData.CumulativeDelta.y,
@@ -136,11 +131,8 @@
                 eventData.NormalizedOffset.x,
                 eventData.NormalizedOffset.y,
                 eventData.NormalizedOffset.z);
-<<<<<<< HEAD
 
             eventData.Use(); // Mark the event as used, so it doesn't fall through to other handlers.
-=======
->>>>>>> ac6b63cd
         }
 
         public void OnNavigationUpdated(NavigationEventData eventData)
@@ -153,11 +145,8 @@
                     eventData.NormalizedOffset.x,
                     eventData.NormalizedOffset.y,
                     eventData.NormalizedOffset.z);
-<<<<<<< HEAD
 
                 eventData.Use(); // Mark the event as used, so it doesn't fall through to other handlers.
-=======
->>>>>>> ac6b63cd
             }
         }
 
@@ -169,11 +158,8 @@
                 eventData.NormalizedOffset.x,
                 eventData.NormalizedOffset.y,
                 eventData.NormalizedOffset.z);
-<<<<<<< HEAD
 
             eventData.Use(); // Mark the event as used, so it doesn't fall through to other handlers.
-=======
->>>>>>> ac6b63cd
         }
 
         public void OnNavigationCanceled(NavigationEventData eventData)
@@ -184,11 +170,8 @@
                 eventData.NormalizedOffset.x,
                 eventData.NormalizedOffset.y,
                 eventData.NormalizedOffset.z);
-<<<<<<< HEAD
 
             eventData.Use(); // Mark the event as used, so it doesn't fall through to other handlers.
-=======
->>>>>>> ac6b63cd
         }
     }
 }