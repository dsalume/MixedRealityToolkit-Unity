// Copyright (c) Microsoft Corporation. All rights reserved.
// Licensed under the MIT License. See LICENSE in the project root for license information.

using System.Threading.Tasks;
using Microsoft.MixedReality.Toolkit.Utilities;
using UnityEngine;
using System.Collections.Generic;
using System;
using Microsoft.MixedReality.Toolkit.UI;

namespace Microsoft.MixedReality.Toolkit.Extensions.SceneTransitions
{
    [MixedRealityExtensionService(
        SupportedPlatforms.WindowsStandalone | SupportedPlatforms.MacStandalone |
        SupportedPlatforms.LinuxStandalone | SupportedPlatforms.WindowsUniversal,
        "Scene Transition Service",
        "SceneTransitionService/DefaultSceneTransitionServiceProfile.asset",
        "MixedRealityToolkit.Extensions")]
    [HelpURL("https://microsoft.github.io/MixedRealityToolkit-Unity/Documentation/Extensions/SceneTransitionService/SceneTransitionServiceOverview.html")]
    public class SceneTransitionService : BaseExtensionService, ISceneTransitionService, IMixedRealityExtensionService
    {
<<<<<<< HEAD
        /// <summary>
        /// Constructor.
        /// </summary>
        /// <param name="registrar">The <see cref="IMixedRealityServiceRegistrar"/> instance that loaded the service.</param>
        /// <param name="name">Friendly name of the service.</param>
        /// <param name="priority">Service priority. Used to determine order of instantiation.</param>
        /// <param name="profile">The service's configuration profile.</param>
        [Obsolete("This constructor is obsolete (registrar parameter is no longer required) and will be removed in a future version of the Microsoft Mixed Reality Toolkit.")]
        public SceneTransitionService(
            IMixedRealityServiceRegistrar registrar, 
            string name, 
            uint priority, 
            BaseMixedRealityProfile profile) : this(name, priority, profile)
=======
        private const float maxFadeOutTime = 30;
        private const float maxFadeInTime = 30;

        public SceneTransitionService(IMixedRealityServiceRegistrar registrar, string name, uint priority, BaseMixedRealityProfile profile) : base(registrar, name, priority, profile)
>>>>>>> b67a56db
        {
            Registrar = registrar;
        }

        /// <summary>
        /// Constructor.
        /// </summary>
        /// <param name="name">Friendly name of the service.</param>
        /// <param name="priority">Service priority. Used to determine order of instantiation.</param>
        /// <param name="profile">The service's configuration profile.</param>
        public SceneTransitionService(
            string name,
            uint priority,
            BaseMixedRealityProfile profile) : base(name, priority, profile)
        {
            sceneTransitionServiceProfile = profile as SceneTransitionServiceProfile;
        }

        /// <inheritdoc />
        public bool UseFadeColor { get; set; }

        /// <inheritdoc />
        public Color FadeColor { get; set; }

        /// <inheritdoc />
        public float FadeInTime { get; set; }

        /// <inheritdoc />
        public float FadeOutTime { get; set; }

        /// <inheritdoc />
        public CameraFaderTargets FadeTargets { get; set; }

        /// <inheritdoc />
        public Action OnTransitionStarted { get; set; }

        /// <inheritdoc />
        public Action OnTransitionCompleted { get; set; }

        /// <inheritdoc />
        public bool TransitionInProgress { get; set; }

        /// <inheritdoc />
        public float TransitionProgress { get; set; }

        private SceneTransitionServiceProfile sceneTransitionServiceProfile;
        private GameObject progressIndicatorObject;
        private IProgressIndicator defaultProgressIndicator;
        private ICameraFader cameraFader;
        private List<Camera> customFadeTargetCameras = new List<Camera>();

        #region public methods

        /// <inheritdoc />
        public override void Initialize()
        {
            UseFadeColor = sceneTransitionServiceProfile.UseFadeColor;
            FadeColor = sceneTransitionServiceProfile.FadeColor;
            FadeInTime = sceneTransitionServiceProfile.FadeInTime;
            FadeOutTime = sceneTransitionServiceProfile.FadeOutTime;
            FadeTargets = sceneTransitionServiceProfile.FadeTargets;
        }

        /// <inheritdoc />
        public override void Enable()
        {
            if (!MixedRealityToolkit.IsSceneSystemEnabled)
            {
                Debug.LogError("This extension requires an active IMixedRealitySceneService.");
            }
        }

        /// <inheritdoc />
        public override void Destroy()
        {
            CleanUpDefaultProgressIndicator();
            CleanUpCameraFader();
        }

        #endregion

        #region ISceneTransitionService implementation

        /// <inheritdoc />
        public async Task DoSceneTransition(Func<Task> sceneOperation, IProgressIndicator progressIndicator = null)
        {
            await DoSceneTransition(new Func<Task>[] { sceneOperation }, FadeOutTime, FadeInTime, progressIndicator);
        }

        /// <inheritdoc />
        public async Task DoSceneTransition(Func<Task> sceneOp1, Func<Task> sceneOp2, IProgressIndicator progressIndicator = null)
        {
            await DoSceneTransition(new Func<Task>[] { sceneOp1, sceneOp2 }, FadeOutTime, FadeInTime, progressIndicator);
        }

        /// <inheritdoc />
        public async Task DoSceneTransition(IEnumerable<Func<Task>> sceneOperations, IProgressIndicator progressIndicator = null)
        {
            await DoSceneTransition(sceneOperations, FadeOutTime, FadeInTime, progressIndicator);
        }

        /// <inheritdoc />
        public async Task DoSceneTransition(IEnumerable<Func<Task>> sceneOperations, float fadeOutTime, float fadeInTime, IProgressIndicator progressIndicator = null)
        {
            fadeOutTime = Mathf.Clamp(fadeOutTime, 0, maxFadeOutTime);
            fadeInTime = Mathf.Clamp(fadeInTime, 0, maxFadeInTime);

            if (TransitionInProgress)
            {
                throw new Exception("Attempting to do a transition while one is already in progress.");
            }

            #region Transition begin

            TransitionInProgress = true;
            OnTransitionStarted?.Invoke();

            if (progressIndicator == null && sceneTransitionServiceProfile.UseDefaultProgressIndicator)
            {   // If we haven't been given a progress indicator, and we're supposed to use a default
                // find / create the default progress indicator
                CreateDefaultProgressIndicator();
                progressIndicator = defaultProgressIndicator;
            }

            if (UseFadeColor)
            {
                await FadeOut(fadeOutTime);
            }

            if (progressIndicator != null)
            {
                await progressIndicator.OpenAsync();
            }

            #endregion

            #region Task execution

            // Make sure we're on the main thread

            foreach (Func<Task> sceneOperation in sceneOperations)
            {
                await sceneOperation();
            }

            #endregion

            #region Transition end

            // If we used a progress indicator, close it
            if (progressIndicator != null)
            {
                await progressIndicator.CloseAsync();
            }


            if (UseFadeColor)
            {
                await FadeIn(fadeInTime);
            }

            TransitionInProgress = false;
            OnTransitionCompleted?.Invoke();

            #endregion
        }

        /// <inheritdoc />
        public void SetCustomFadeTargetCameras(IEnumerable<Camera> customFadeTargetCameras)
        {
            this.customFadeTargetCameras.Clear();
            this.customFadeTargetCameras.AddRange(customFadeTargetCameras);
        }

        /// <inheritdoc />
        public async Task FadeOut()
        {
            await FadeOut(FadeOutTime);
        }

        /// <inheritdoc />
        public async Task FadeIn()
        {
            await FadeIn(FadeInTime);
        }

        /// <inheritdoc />
        public async Task FadeOut(float fadeOutTime)
        {
            CreateCameraFader();

            switch (cameraFader.State)
            {
                case CameraFaderState.Clear:
                    // Ready to go!
                    break;

                case CameraFaderState.FadingOut:
                    Debug.LogWarning("Already fading out. Taking no action.");
                    break;

                case CameraFaderState.Opaque:
                    Debug.LogWarning("Already faded out. Taking no action.");
                    break;

                case CameraFaderState.FadingIn:
                    while (cameraFader.State == CameraFaderState.FadingIn)
                    {   // Wait until we're done fading in to fade back in
                        await Task.Yield();
                    }
                    break;
            }

            await cameraFader.FadeOutAsync(fadeOutTime, FadeColor, GatherFadeTargetCameras());
        }

        /// <inheritdoc />
        public async Task FadeIn(float fadeInTime)
        {
            CreateCameraFader();

            switch (cameraFader.State)
            {
                case CameraFaderState.Opaque:
                    // Ready to go!
                    break;

                case CameraFaderState.FadingOut:
                    while (cameraFader.State == CameraFaderState.FadingOut)
                    {   // Wait until we're done fading out to fade back in
                        await Task.Yield();
                    }
                    break;

                case CameraFaderState.FadingIn:
                    Debug.LogWarning("Already fading in. Taking no action.");
                    return;

                case CameraFaderState.Clear:
                    // If we haven't faded out yet, do so now - make it instantaneous
                    await cameraFader.FadeOutAsync(0, FadeColor, GatherFadeTargetCameras());
                    break;
            }

            await cameraFader.FadeInAsync(fadeInTime);
        }

        /// <inheritdoc />
        public Transform ShowDefaultProgressIndicator()
        {
            CreateDefaultProgressIndicator();

            switch (defaultProgressIndicator.State)
            {
                case ProgressIndicatorState.Open:
                case ProgressIndicatorState.Opening:
                    // If it's already open / opening, don't bother to open again
                    break;

                case ProgressIndicatorState.Closed:
                    // Open it now - don't await result, we want to return the transform promptly 
                    defaultProgressIndicator.OpenAsync();
                    break;

                case ProgressIndicatorState.Closing:
                default:
                    // Open it now - don't await result, we want to return the transform promptly
                    defaultProgressIndicator.OpenAsync();
                    break;
            }

            return defaultProgressIndicator.MainTransform;
        }

        /// <inheritdoc />
        public async Task HideProgressIndicator()
        {
            if (TransitionInProgress)
            {
                Debug.LogWarning("A scene transition is already in progress. This would interrupt that transition. Taking no action.");
                return;
            }

            if (defaultProgressIndicator == null)
            {
                // No need to do anything.
                return;
            }

            switch (defaultProgressIndicator.State)
            {
                case ProgressIndicatorState.Closed:
                    // No need to do anything.
                    return;

                case ProgressIndicatorState.Closing:
                    while (defaultProgressIndicator.State == ProgressIndicatorState.Closing)
                    {   // Wait for progress indicator to be done closing
                        await Task.Yield();
                    }
                    return;

                case ProgressIndicatorState.Open:
                    await defaultProgressIndicator.CloseAsync();
                    return;

                case ProgressIndicatorState.Opening:
                    while (defaultProgressIndicator.State == ProgressIndicatorState.Opening)
                    {   // Wait for it to be done opening, then close it
                        await Task.Yield();
                    }
                    await defaultProgressIndicator.CloseAsync();
                    return;
            }
        }

        /// <inheritdoc />
        public void SetProgressMessage(string message)
        {
            if (defaultProgressIndicator == null)
            {
                Debug.LogWarning("Progress Indicator has not been launched. Taking no action.");
            }

            defaultProgressIndicator.Message = message;
        }

        /// <inheritdoc />
        public void SetProgressValue(float progress)
        {
            if (defaultProgressIndicator == null)
            {
                Debug.LogWarning("Progress Indicator has not been launched. Taking no action.");
            }

            defaultProgressIndicator.Progress = progress;
        }

        #endregion

        #region private methods

        private List<Camera> GatherFadeTargetCameras()
        {
            List<Camera> targetCameras = new List<Camera>();

            switch (FadeTargets)
            {
                case CameraFaderTargets.All:
                    // Add every single camera in all scenes
                    targetCameras.AddRange(GameObject.FindObjectsOfType<Camera>());
                    break;

                case CameraFaderTargets.Main:
                    targetCameras.Add(CameraCache.Main);
                    break;

                case CameraFaderTargets.UI:
                    foreach (Canvas canvas in GameObject.FindObjectsOfType<Canvas>())
                    {
                        switch (canvas.renderMode)
                        {
                            case RenderMode.ScreenSpaceCamera:
                            case RenderMode.WorldSpace:
                                if (canvas.worldCamera != null)
                                {
                                    targetCameras.Add(canvas.worldCamera);
                                }
                                break;

                            case RenderMode.ScreenSpaceOverlay:
                            default:
                                break;
                        }
                    }
                    break;

                case CameraFaderTargets.Custom:
                    if (customFadeTargetCameras.Count == 0)
                        throw new Exception("Attempting to fade custom target cameras but none were supplied. Use SetCustomFadeCameras prior to calling TransitionToScene.");

                    targetCameras.AddRange(customFadeTargetCameras);
                    break;
            }

            return targetCameras;
        }

        private void CreateDefaultProgressIndicator()
        {
            if (defaultProgressIndicator != null)
            {
                return;
            }

            if (sceneTransitionServiceProfile.DefaultProgressIndicatorPrefab == null)
            {
                throw new Exception("No progress indicator prefab found in profile.");
            }

            progressIndicatorObject = GameObject.Instantiate(sceneTransitionServiceProfile.DefaultProgressIndicatorPrefab);
            defaultProgressIndicator = (IProgressIndicator)progressIndicatorObject.GetComponent(typeof(IProgressIndicator));

            if (defaultProgressIndicator == null)
            {
                throw new Exception("Progress indicator prefab doesn't have a script implementing IProgressIndicator.");
            }
        }

        private void CleanUpDefaultProgressIndicator()
        {
            if (progressIndicatorObject != null)
            {
                GameObjectExtensions.DestroyGameObject(progressIndicatorObject);
            }
        }

        private void CreateCameraFader()
        {
            if (cameraFader != null)
            {
                return;
            }

            cameraFader = (ICameraFader)Activator.CreateInstance(sceneTransitionServiceProfile.CameraFaderType.Type);
            cameraFader.Initialize(sceneTransitionServiceProfile);

            if (cameraFader == null)
            {
                throw new Exception("Couldn't create camera fader of type " + sceneTransitionServiceProfile.CameraFaderType.Type);
            }
        }

        private void CleanUpCameraFader()
        {
            if (cameraFader != null)
            {
                cameraFader.OnDestroy();
                cameraFader = null;
            }
        }

        #endregion
    }
}<|MERGE_RESOLUTION|>--- conflicted
+++ resolved
@@ -19,7 +19,6 @@
     [HelpURL("https://microsoft.github.io/MixedRealityToolkit-Unity/Documentation/Extensions/SceneTransitionService/SceneTransitionServiceOverview.html")]
     public class SceneTransitionService : BaseExtensionService, ISceneTransitionService, IMixedRealityExtensionService
     {
-<<<<<<< HEAD
         /// <summary>
         /// Constructor.
         /// </summary>
@@ -33,12 +32,6 @@
             string name, 
             uint priority, 
             BaseMixedRealityProfile profile) : this(name, priority, profile)
-=======
-        private const float maxFadeOutTime = 30;
-        private const float maxFadeInTime = 30;
-
-        public SceneTransitionService(IMixedRealityServiceRegistrar registrar, string name, uint priority, BaseMixedRealityProfile profile) : base(registrar, name, priority, profile)
->>>>>>> b67a56db
         {
             Registrar = registrar;
         }
@@ -56,6 +49,9 @@
         {
             sceneTransitionServiceProfile = profile as SceneTransitionServiceProfile;
         }
+
+        private const float maxFadeOutTime = 30;
+        private const float maxFadeInTime = 30;
 
         /// <inheritdoc />
         public bool UseFadeColor { get; set; }
