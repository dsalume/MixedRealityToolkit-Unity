--- conflicted
+++ resolved
@@ -401,15 +401,10 @@
                     }
                 }
             }
-
-<<<<<<< HEAD
+            EditorGUILayout.LabelField("Required SDK Version: " + SdkVersion);
+
             // Throw exception if user has no Windows 10 SDK installed
             if (currentSDKVersionIndex < 0)
-=======
-            EditorGUILayout.LabelField("Required SDK Version: " + SdkVersion);
-
-            if (currentSDKVersionIndex == 0)
->>>>>>> ba920aed
             {
                 Debug.LogErrorFormat("Unable to find the required Windows 10 SDK Target!\n" +
                                      "Please be sure to install the {0} SDK from Visual Studio Installer.", SdkVersion);
