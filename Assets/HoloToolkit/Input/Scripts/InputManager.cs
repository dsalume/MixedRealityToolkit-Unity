--- conflicted
+++ resolved
@@ -6,12 +6,9 @@
 using System.Collections.ObjectModel;
 using UnityEngine;
 using UnityEngine.EventSystems;
-<<<<<<< HEAD
+
+#if UNITY_EDITOR || UNITY_WSA
 using UnityEngine.VR.WSA.Input;
-=======
-
-#if UNITY_EDITOR || UNITY_WSA
->>>>>>> 497be9c2
 using UnityEngine.Windows.Speech;
 #endif
 
@@ -46,7 +43,7 @@
         private NavigationEventData navigationEventData;
         private PointerSpecificEventData pointerSpecificEventData;
         private InputXYEventData inputXYEventData;
-        private TriggerEventData triggerEventData;        
+        private TriggerEventData triggerEventData;
         private SpeechKeywordRecognizedEventData speechKeywordRecognizedEventData;
         private DictationEventData dictationEventData;
 
@@ -683,7 +680,7 @@
         }
 
         #endregion // Navigation Events
-        
+
         #region Controller Events
 
         private static readonly ExecuteEvents.EventFunction<IControllerInputHandler> OnInputXYChangedEventHandler =
@@ -793,12 +790,8 @@
                 handler.OnSpeechKeywordRecognized(casted);
             };
 
-<<<<<<< HEAD
+#if UNITY_EDITOR || UNITY_WSA
         public void RaiseSpeechKeywordPhraseRecognized(IInputSource source, uint sourceId, ConfidenceLevel confidence, TimeSpan phraseDuration, DateTime phraseStartTime, SemanticMeaning[] semanticMeanings, string text, object tag = null)
-=======
-#if UNITY_EDITOR || UNITY_WSA
-        public void RaiseSpeechKeywordPhraseRecognized(IInputSource source, uint sourceId, ConfidenceLevel confidence, TimeSpan phraseDuration, DateTime phraseStartTime, SemanticMeaning[] semanticMeanings, string text)
->>>>>>> 497be9c2
         {
             // Create input event
             speechKeywordRecognizedEventData.Initialize(source, sourceId, tag, confidence, phraseDuration, phraseStartTime, semanticMeanings, text);
