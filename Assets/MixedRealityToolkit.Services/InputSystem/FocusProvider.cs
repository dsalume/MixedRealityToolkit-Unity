--- conflicted
+++ resolved
@@ -1078,12 +1078,7 @@
                 gazePointerStateMachine.UpdateState(
                     NumNearPointersActive,
                     NumFarPointersActive,
-<<<<<<< HEAD
-                    InputSystem.EyeGazeProvider.IsEyeGazeValid);
-=======
-                    numFarPointersWithoutCursorActive,
                     CoreServices.InputSystem.EyeGazeProvider.IsEyeGazeValid);
->>>>>>> 25acfd35
 
                 // The gaze cursor's visibility is controlled by IsInteractionEnabled
                 gazePointer.IsActive = gazePointerStateMachine.IsGazePointerActive;
