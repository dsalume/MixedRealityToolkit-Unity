// Copyright (c) Microsoft Corporation. All rights reserved.
// Licensed under the MIT License. See LICENSE in the project root for license information.

using Microsoft.MixedReality.Toolkit.Utilities;
using System;
using System.Collections.Generic;
using UnityEngine;
using UnityEngine.EventSystems;

namespace Microsoft.MixedReality.Toolkit.Input
{
    /// <summary>
    /// The Mixed Reality Toolkit's specific implementation of the <see cref="Microsoft.MixedReality.Toolkit.Input.IMixedRealityInputSystem"/>
    /// </summary>
    [HelpURL("https://microsoft.github.io/MixedRealityToolkit-Unity/Documentation/Input/Overview.html")]
    public class MixedRealityInputSystem : BaseDataProviderAccessCoreSystem, IMixedRealityInputSystem, IMixedRealityCapabilityCheck
    {
        /// <summary>
        /// Constructor.
        /// </summary>
        /// <param name="registrar">The <see cref="IMixedRealityServiceRegistrar"/> instance that loaded the service.</param>
        /// <param name="profile">The configuration profile for the service.</param>
        [Obsolete("This constructor is obsolete (registrar parameter is no longer required) and will be removed in a future version of the Microsoft Mixed Reality Toolkit.")]
        public MixedRealityInputSystem(
            IMixedRealityServiceRegistrar registrar,
            MixedRealityInputSystemProfile profile) : this(profile)
        {
            Registrar = registrar;
        }

        /// <summary>
        /// Constructor.
        /// </summary>
        /// <param name="profile">The configuration profile for the service.</param>
        public MixedRealityInputSystem(
            MixedRealityInputSystemProfile profile) : base(profile)
        { }

        /// <inheritdoc/>
        public override string Name { get; protected set; } = "Mixed Reality Input System";

        /// <inheritdoc />
        public event Action InputEnabled;

        /// <inheritdoc />
        public event Action InputDisabled;

        /// <inheritdoc />
        public HashSet<IMixedRealityInputSource> DetectedInputSources { get; } = new HashSet<IMixedRealityInputSource>();

        /// <inheritdoc />
        public HashSet<IMixedRealityController> DetectedControllers { get; } = new HashSet<IMixedRealityController>();


        private MixedRealityInputSystemProfile inputSystemProfile = null;

        /// <inheritdoc/>
        public MixedRealityInputSystemProfile InputSystemProfile
        {
            get
            {
                if (inputSystemProfile == null)
                {
                    inputSystemProfile = ConfigurationProfile as MixedRealityInputSystemProfile;
                }
                return inputSystemProfile;
            }
        }

        /// <inheritdoc />
        public IMixedRealityFocusProvider FocusProvider => CoreServices.FocusProvider;

        /// <inheritdoc />
        public IMixedRealityRaycastProvider RaycastProvider => CoreServices.RaycastProvider;

        /// <inheritdoc />
        public IMixedRealityGazeProvider GazeProvider { get; private set; }

        /// <inheritdoc />
        public IMixedRealityEyeGazeProvider EyeGazeProvider { get; private set; }

        private readonly Stack<GameObject> modalInputStack = new Stack<GameObject>();
        private readonly Stack<GameObject> fallbackInputStack = new Stack<GameObject>();

        /// <inheritdoc />
        public bool IsInputEnabled => disabledRefCount <= 0;

        private int disabledRefCount;
        private bool isInputModuleAdded = false;

        private SourceStateEventData sourceStateEventData;
        private SourcePoseEventData<TrackingState> sourceTrackingEventData;
        private SourcePoseEventData<Vector2> sourceVector2EventData;
        private SourcePoseEventData<Vector3> sourcePositionEventData;
        private SourcePoseEventData<Quaternion> sourceRotationEventData;
        private SourcePoseEventData<MixedRealityPose> sourcePoseEventData;

        private FocusEventData focusEventData;

        private InputEventData inputEventData;
        private MixedRealityPointerEventData pointerEventData;

        private InputEventData<float> floatInputEventData;
        private InputEventData<Vector2> vector2InputEventData;
        private InputEventData<Vector3> positionInputEventData;
        private InputEventData<Quaternion> rotationInputEventData;
        private InputEventData<MixedRealityPose> poseInputEventData;
        private InputEventData<IDictionary<TrackedHandJoint, MixedRealityPose>> jointPoseInputEventData;
        private InputEventData<HandMeshInfo> handMeshInputEventData;

        private SpeechEventData speechEventData;
        private DictationEventData dictationEventData;

        private HandTrackingInputEventData handTrackingInputEventData;

        private MixedRealityInputActionRulesProfile CurrentInputActionRulesProfile { get; set; }

        #region IMixedRealityCapabilityCheck Implementation

        /// <inheritdoc />
        public bool CheckCapability(MixedRealityCapability capability)
        {
            foreach (var deviceManager in GetDataProviders<IMixedRealityInputDeviceManager>())
            {
                IMixedRealityCapabilityCheck capabilityChecker = deviceManager as IMixedRealityCapabilityCheck;

                // If one of the running data providers supports the requested capability, 
                // the application has the needed support to leverage the desired functionality.
                if (capabilityChecker?.CheckCapability(capability) == true)
                {
                    return true;
                }
            }

            // Check GazeProvider directly since not populated in data provider list but life-cycle is managed by InputSystem
            var gazeProvider_CapabilityCheck = GazeProvider as IMixedRealityCapabilityCheck;
            if (gazeProvider_CapabilityCheck?.CheckCapability(capability) == true)
            {
                return true;
            }

            return false;
        }

        #endregion IMixedRealityCapabilityCheck Implementation

        #region IMixedRealityService Implementation

        /// <inheritdoc />
        /// <remarks>
        /// Input system is critical, so should be processed before all other managers
        /// </remarks>
        public override uint Priority => 1;

        /// <inheritdoc />
        public override void Initialize()
        {
            MixedRealityInputSystemProfile profile = ConfigurationProfile as MixedRealityInputSystemProfile;
            if (profile == null)
            {
                Debug.LogError("The Input system is missing the required Input System Profile!");
                return;
            }

            BaseInputModule[] inputModules = UnityEngine.Object.FindObjectsOfType<BaseInputModule>();

            if (inputModules.Length == 0)
            {
                // There is no input module attached to the camera, add one.
                CameraCache.Main?.gameObject.AddComponent<MixedRealityInputModule>();
                isInputModuleAdded = true;
            }
            else if ((inputModules.Length == 1) && (inputModules[0] is MixedRealityInputModule))
            { /* Nothing to do, a MixedRealityInputModule was applied in the editor. */ }
            else
            {
                Debug.LogError($"For Mixed Reality Toolkit input to work properly, please remove your other input module(s) and add a {typeof(MixedRealityInputModule).Name} to your main camera.", inputModules[0]);
            }

            if (InputSystemProfile == null)
            {
                Debug.LogError("The Input system is missing the required Input System Profile!");
                return;
            }

            if (profile.InputActionRulesProfile != null)
            {
                CurrentInputActionRulesProfile = profile.InputActionRulesProfile;
            }
            else
            {
                Debug.LogError("The Input system is missing the required Input Action Rules Profile!");
                return;
            }

            if (profile.PointerProfile != null)
            {
                InstantiateGazeProvider(profile.PointerProfile);
            }
            else
            {
                Debug.LogError("The Input system is missing the required Pointer Profile!");
                return;
            }

            sourceStateEventData = new SourceStateEventData(EventSystem.current);

            sourceTrackingEventData = new SourcePoseEventData<TrackingState>(EventSystem.current);
            sourceVector2EventData = new SourcePoseEventData<Vector2>(EventSystem.current);
            sourcePositionEventData = new SourcePoseEventData<Vector3>(EventSystem.current);
            sourceRotationEventData = new SourcePoseEventData<Quaternion>(EventSystem.current);
            sourcePoseEventData = new SourcePoseEventData<MixedRealityPose>(EventSystem.current);

            focusEventData = new FocusEventData(EventSystem.current);

            inputEventData = new InputEventData(EventSystem.current);
            pointerEventData = new MixedRealityPointerEventData(EventSystem.current);

            floatInputEventData = new InputEventData<float>(EventSystem.current);
            vector2InputEventData = new InputEventData<Vector2>(EventSystem.current);
            positionInputEventData = new InputEventData<Vector3>(EventSystem.current);
            rotationInputEventData = new InputEventData<Quaternion>(EventSystem.current);
            poseInputEventData = new InputEventData<MixedRealityPose>(EventSystem.current);
            jointPoseInputEventData = new InputEventData<IDictionary<TrackedHandJoint, MixedRealityPose>>(EventSystem.current);
            handMeshInputEventData = new InputEventData<HandMeshInfo>(EventSystem.current);

            speechEventData = new SpeechEventData(EventSystem.current);
            dictationEventData = new DictationEventData(EventSystem.current);

            handTrackingInputEventData = new HandTrackingInputEventData(EventSystem.current);

<<<<<<< HEAD
        private void InstantiateGazeProvider(MixedRealityPointerProfile pointerProfile)
        {
            if (pointerProfile?.GazeProviderType?.Type != null)
            {
                Camera mainCamera = CameraCache.Main;
                if (mainCamera != null)
                {
                    GazeProvider = mainCamera.gameObject.EnsureComponent(pointerProfile.GazeProviderType.Type) as IMixedRealityGazeProvider;
                    GazeProvider.GazeCursorPrefab = pointerProfile.GazeCursorPrefab;
                    // Current implementation implements both provider types in one concrete class.
                    EyeGazeProvider = GazeProvider as IMixedRealityEyeGazeProvider;
                }
            }
            else
            {
                Debug.LogError("The Input system is missing the required GazeProviderType!");
                return;
            }
=======
            CreateDataProviders();
>>>>>>> 25acfd35
        }

        /// <inheritdoc />
        public override void Enable()
        {
            CreateDataProviders();

            // Ensure data providers are enabled (performed by the base class)
            base.Enable();

            InputEnabled?.Invoke();
        }

        private void CreateDataProviders()
        {
            MixedRealityInputSystemProfile profile = ConfigurationProfile as MixedRealityInputSystemProfile;

            // If the system gets disabled, the gaze provider is destroyed.
            // Ensure that it gets recreated on when reenabled.
            if (GazeProvider == null)
            {
                InstantiateGazeProvider(profile?.PointerProfile);
            }

            if ((GetDataProviders().Count == 0) && (profile != null))
            {
                // Register the input device managers.
                for (int i = 0; i < profile.DataProviderConfigurations.Length; i++)
                {
                    MixedRealityInputDataProviderConfiguration configuration = profile.DataProviderConfigurations[i];
                    object[] args = { this, configuration.ComponentName, configuration.Priority, configuration.DeviceManagerProfile };

                    RegisterDataProvider<IMixedRealityInputDeviceManager>(
                        configuration.ComponentType.Type,
                        configuration.RuntimePlatform,
                        args);
                }
            }
        }

        private void InstantiateGazeProvider(MixedRealityPointerProfile pointerProfile)
        {
            if (pointerProfile?.GazeProviderType?.Type != null)
            {
                GazeProvider = CameraCache.Main.gameObject.EnsureComponent(pointerProfile.GazeProviderType.Type) as IMixedRealityGazeProvider;
                GazeProvider.GazeCursorPrefab = pointerProfile.GazeCursorPrefab;
                // Current implementation implements both provider types in one concrete class.
                EyeGazeProvider = GazeProvider as IMixedRealityEyeGazeProvider;
            }
            else
            {
                Debug.LogError("The Input system is missing the required GazeProviderType!");
                return;
            }
        }

        /// <inheritdoc />
        public override void Reset()
        {
            base.Reset();
            Disable();
            Initialize();
            Enable();
        }

        /// <inheritdoc />
        public override void Disable()
        {
            base.Disable();

            // Input System adds a gaze provider component on the main camera, which needs to be removed when the input system is disabled/removed.
            // Otherwise the component would keep references to dead objects.
            // Unity's way to remove component is to destroy it.
            if (GazeProvider != null)
            {
                if (Application.isPlaying)
                {
                    GazeProvider.GazePointer.BaseCursor.Destroy();
                    UnityEngine.Object.Destroy(GazeProvider as Component);
                }
                else
                {
                    UnityEngine.Object.DestroyImmediate(GazeProvider as Component);
                }

                GazeProvider = null;
            }

            foreach(var provider in GetDataProviders<IMixedRealityInputDeviceManager>())
            {
                if (provider != null)
                {
                    UnregisterDataProvider<IMixedRealityInputDeviceManager>(provider);
                }
            }

            InputDisabled?.Invoke();
        }

        public override void Destroy()
        {
            if (isInputModuleAdded)
            {
                var inputModule = CameraCache.Main?.gameObject.GetComponent<MixedRealityInputModule>();
                if (inputModule)
                {
                    if (Application.isPlaying)
                    {
                        inputModule.DeactivateModule();
                        UnityEngine.Object.Destroy(inputModule);
                    }
                    else
                    {
                        UnityEngine.Object.DestroyImmediate(inputModule);
                    }
                }
            }

            base.Destroy();
        }
        #endregion IMixedRealityService Implementation

        #region IMixedRealityDataProviderAccess Implementation

        /// <inheritdoc />
        public override IReadOnlyList<T> GetDataProviders<T>()
        {
            if (!typeof(IMixedRealityInputDeviceManager).IsAssignableFrom(typeof(T)))
            {
                return null;
            }

            return base.GetDataProviders<T>();
        }

        /// <inheritdoc />
        public override T GetDataProvider<T>(string name = null)
        {
            if (!typeof(IMixedRealityInputDeviceManager).IsAssignableFrom(typeof(T)))
            {
                return default(T);
            }

            return base.GetDataProvider<T>(name);
        }

        #endregion IMixedRealityDataProviderAccess Implementation

        #region IMixedRealityEventSystem Implementation

        /// <inheritdoc />
        public override void HandleEvent<T>(BaseEventData eventData, ExecuteEvents.EventFunction<T> eventHandler)
        {
            HandleEvent<T>(eventData, eventHandler, alwaysFire: false);
        }

        public void HandleEvent<T>(BaseEventData eventData, ExecuteEvents.EventFunction<T> eventHandler, bool alwaysFire) where T : IEventSystemHandler
        {
            bool isInputDisabled = disabledRefCount > 0;
            if (!alwaysFire && isInputDisabled)
            {
                return;
            }

            Debug.Assert(eventData != null);
            Debug.Assert(!(eventData is MixedRealityPointerEventData), "HandleEvent called with a pointer event. All events raised by pointer should call HandlePointerEvent");

            var baseInputEventData = ExecuteEvents.ValidateEventData<BaseInputEventData>(eventData);
            DispatchEventToGlobalListeners(baseInputEventData, eventHandler);

            if (baseInputEventData.used)
            {
                // All global listeners get a chance to see the event,
                // but if any of them marked it used,
                // we stop the event from going any further.
                return;
            }

            if (baseInputEventData.InputSource.Pointers == null) { Debug.LogError($"InputSource {baseInputEventData.InputSource.SourceName} doesn't have any registered pointers! Input Sources without pointers should use the GazeProvider's pointer as a default fallback."); }

            var modalEventHandled = false;
            // Get the focused object for each pointer of the event source
            for (int i = 0; i < baseInputEventData.InputSource.Pointers.Length && !baseInputEventData.used; i++)
            {
                modalEventHandled = DispatchEventToObjectFocusedByPointer(baseInputEventData.InputSource.Pointers[i], baseInputEventData, modalEventHandled, eventHandler);
            }

            if (!baseInputEventData.used)
            {
                DispatchEventToFallbackHandlers(baseInputEventData, eventHandler);
            }
        }

        /// <summary>
        /// Handles focus changed events
        /// We send all focus events to all global listeners and the actual focus change receivers. the use flag is completely ignored to avoid any interception.
        /// </summary>
        private void HandleFocusChangedEvents(FocusEventData focusEventData, ExecuteEvents.EventFunction<IMixedRealityFocusChangedHandler> eventHandler)
        {
            Debug.Assert(focusEventData != null);

            DispatchEventToGlobalListeners(focusEventData, eventHandler);

            // Raise Focus Events on the old and new focused objects.
            if (focusEventData.OldFocusedObject != null)
            {
                ExecuteEvents.ExecuteHierarchy(focusEventData.OldFocusedObject, focusEventData, eventHandler);
            }

            if (focusEventData.NewFocusedObject != null)
            {
                ExecuteEvents.ExecuteHierarchy(focusEventData.NewFocusedObject, focusEventData, eventHandler);
            }

            // Raise Focus Events on the pointers cursor if it has one.
            if (focusEventData.Pointer != null && focusEventData.Pointer.BaseCursor != null)
            {
                try
                {
                    // When shutting down a game, we can sometime get old references to game objects that have been cleaned up.
                    // We'll ignore when this happens.
                    ExecuteEvents.ExecuteHierarchy(focusEventData.Pointer.BaseCursor.GameObjectReference, focusEventData, eventHandler);

                }
                catch (Exception)
                {
                    // ignored.
                }
            }
        }

        /// <summary>
        /// Handles focus enter and exit
        /// We send the focus event to all global listeners and the actual focus change receiver. the use flag is completely ignored to avoid any interception.
        /// </summary>
        private void HandleFocusEvent(GameObject eventTarget, FocusEventData focusEventData, ExecuteEvents.EventFunction<IMixedRealityFocusHandler> eventHandler)
        {
            Debug.Assert(focusEventData != null);

            DispatchEventToGlobalListeners(focusEventData, eventHandler);

            ExecuteEvents.ExecuteHierarchy(eventTarget, focusEventData, eventHandler);
        }

        /// <summary>
        /// Handles a pointer event
        /// Assumption: We only send pointer events to the objects that pointers are focusing, except for global event listeners (which listen to everything)
        /// In contract, all other events get sent to all other pointers attached to a given input source
        /// </summary>
        private void HandlePointerEvent<T>(BaseEventData eventData, ExecuteEvents.EventFunction<T> eventHandler) where T : IMixedRealityPointerHandler
        {
            if (disabledRefCount > 0)
            {
                return;
            }

            Debug.Assert(eventData != null);
            var baseInputEventData = ExecuteEvents.ValidateEventData<BaseInputEventData>(eventData);
            DispatchEventToGlobalListeners(baseInputEventData, eventHandler);

            if (baseInputEventData.used)
            {
                // All global listeners get a chance to see the event,
                // but if any of them marked it used,
                // we stop the event from going any further.
                return;
            }

            Debug.Assert(pointerEventData.Pointer != null, "Trying to dispatch event on pointer but pointerEventData is null");

            DispatchEventToObjectFocusedByPointer(pointerEventData.Pointer, baseInputEventData, false, eventHandler);

            if (!baseInputEventData.used)
            {
                DispatchEventToFallbackHandlers(baseInputEventData, eventHandler);
            }
        }

        /// <summary>
        /// Dispatch an input event to all global event listeners
        /// Return true if the event has been handled by a global event listener
        /// </summary>
        private void DispatchEventToGlobalListeners<T>(BaseInputEventData baseInputEventData, ExecuteEvents.EventFunction<T> eventHandler) where T : IEventSystemHandler
        {
            Debug.Assert(baseInputEventData != null);
            Debug.Assert(!baseInputEventData.used);
            if (baseInputEventData.InputSource == null) { Debug.Assert(baseInputEventData.InputSource != null, $"Failed to find an input source for {baseInputEventData}"); }

            // Send the event to global listeners
            base.HandleEvent(baseInputEventData, eventHandler);
        }

        /// <summary>
        /// Dispatch a focus event to all global event listeners
        /// </summary>
        private void DispatchEventToGlobalListeners<T>(FocusEventData focusEventData, ExecuteEvents.EventFunction<T> eventHandler) where T : IEventSystemHandler
        {
            Debug.Assert(focusEventData != null);
            Debug.Assert(!focusEventData.used);

            // Send the event to global listeners
            base.HandleEvent(focusEventData, eventHandler);
        }

        private void DispatchEventToFallbackHandlers<T>(BaseInputEventData baseInputEventData, ExecuteEvents.EventFunction<T> eventHandler) where T : IEventSystemHandler
        {
            // If event was not handled by the focused object, pass it on to any fallback handlers
            if (!baseInputEventData.used && fallbackInputStack.Count > 0)
            {
                GameObject fallbackInput = fallbackInputStack.Peek();
                ExecuteEvents.ExecuteHierarchy(fallbackInput, baseInputEventData, eventHandler);
            }
        }

        /// <summary>
        /// Dispatch an input event to the object focused by the given IMixedRealityPointer.
        /// If a modal dialog is active, dispatch the pointer event to that modal dialog
        /// Returns true if the event was handled by a modal handler
        /// </summary>
        private bool DispatchEventToObjectFocusedByPointer<T>(IMixedRealityPointer mixedRealityPointer, BaseInputEventData baseInputEventData,
            bool modalEventHandled, ExecuteEvents.EventFunction<T> eventHandler) where T : IEventSystemHandler
        {
            GameObject focusedObject = FocusProvider?.GetFocusedObject(mixedRealityPointer);

            // Handle modal input if one exists
            if (modalInputStack.Count > 0 && !modalEventHandled)
            {
                GameObject modalInput = modalInputStack.Peek();

                if (modalInput != null)
                {
                    if (ExecuteEvents.ExecuteHierarchy(modalInput, baseInputEventData, eventHandler) && baseInputEventData.used)
                    {
                        return true;
                    }
                }
                else
                {
                    Debug.LogError("ModalInput GameObject reference was null!\nDid this GameObject get destroyed?");
                }
            }

            // If event was not handled by modal, pass it on to the current focused object
            if (focusedObject != null)
            {
                GameObject objectHandler = null;
                GameObject root = focusedObject;
                do
                {
                    objectHandler = ExecuteEvents.ExecuteHierarchy(root, baseInputEventData, eventHandler);
                    if (objectHandler != null)
                    {
                        root = objectHandler.transform.parent?.gameObject;
                    }
                } while (objectHandler != null && root != null && !baseInputEventData.used);
            }
            return modalEventHandled;
        }

        /// <summary>
        /// Register a <see href="https://docs.unity3d.com/ScriptReference/GameObject.html">GameObject</see> to listen to events that will receive all input events, regardless
        /// of which other <see href="https://docs.unity3d.com/ScriptReference/GameObject.html">GameObject</see>s might have handled the event beforehand.
        /// </summary>
        /// <remarks>Useful for listening to events when the <see href="https://docs.unity3d.com/ScriptReference/GameObject.html">GameObject</see> is currently not being raycasted against by the <see cref="FocusProvider"/>.</remarks>
        /// <param name="listener">Listener to add.</param>
        public override void Register(GameObject listener)
        {
            base.Register(listener);
        }

        /// <summary>
        /// Unregister a <see href="https://docs.unity3d.com/ScriptReference/GameObject.html">GameObject</see> from listening to input events.
        /// </summary>
        public override void Unregister(GameObject listener)
        {
            base.Unregister(listener);
        }

        #endregion IMixedRealityEventSystem Implementation

        #region Input Disabled Options

        /// <summary>
        /// Push a disabled input state onto the input manager.
        /// While input is disabled no events will be sent out and the cursor displays
        /// a waiting animation.
        /// </summary>
        public void PushInputDisable()
        {
            ++disabledRefCount;

            if (disabledRefCount == 1)
            {
                InputDisabled?.Invoke();
            }
        }

        /// <summary>
        /// Pop disabled input state. When the last disabled state is 
        /// popped off the stack input will be re-enabled.
        /// </summary>
        public void PopInputDisable()
        {
            --disabledRefCount;
            Debug.Assert(disabledRefCount >= 0, "Tried to pop more input disable than the amount pushed.");

            if (disabledRefCount == 0)
            {
                InputEnabled?.Invoke();
            }
        }

        /// <summary>
        /// Clear the input disable stack, which will immediately re-enable input.
        /// </summary>
        public void ClearInputDisableStack()
        {
            bool wasInputDisabled = disabledRefCount > 0;
            disabledRefCount = 0;

            if (wasInputDisabled)
            {
                InputEnabled?.Invoke();
            }
        }

        #endregion Input Disabled Options

        #region Modal Input Options

        /// <summary>
        /// Push a game object into the modal input stack. Any input handlers
        /// on the game object are given priority to input events before any focused objects.
        /// </summary>
        /// <param name="inputHandler">The input handler to push</param>
        public void PushModalInputHandler(GameObject inputHandler)
        {
            modalInputStack.Push(inputHandler);
        }

        /// <summary>
        /// Remove the last game object from the modal input stack.
        /// </summary>
        public void PopModalInputHandler()
        {
            if (modalInputStack.Count > 0)
            {
                modalInputStack.Pop();

            }
        }

        /// <summary>
        /// Clear all modal input handlers off the stack.
        /// </summary>
        public void ClearModalInputStack()
        {
            modalInputStack.Clear();
        }

        #endregion Modal Input Options

        #region Fallback Input Handler Options

        /// <summary>
        /// Push a game object into the fallback input stack. Any input handlers on
        /// the game object are given input events when no modal or focused objects consume the event.
        /// </summary>
        /// <param name="inputHandler">The input handler to push</param>
        public void PushFallbackInputHandler(GameObject inputHandler)
        {
            fallbackInputStack.Push(inputHandler);
        }

        /// <summary>
        /// Remove the last game object from the fallback input stack.
        /// </summary>
        public void PopFallbackInputHandler()
        {
            fallbackInputStack.Pop();
        }

        /// <summary>
        /// Clear all fallback input handlers off the stack.
        /// </summary>
        public void ClearFallbackInputStack()
        {
            fallbackInputStack.Clear();
        }

        #endregion Fallback Input Handler Options

        #region Input Events

        #region Input Source Events

        /// <inheritdoc />
        public uint GenerateNewSourceId()
        {
            var newId = (uint)UnityEngine.Random.Range(1, int.MaxValue);

            foreach (var inputSource in DetectedInputSources)
            {
                if (inputSource.SourceId == newId)
                {
                    return GenerateNewSourceId();
                }
            }

            return newId;
        }

        /// <inheritdoc />
        public IMixedRealityInputSource RequestNewGenericInputSource(string name, IMixedRealityPointer[] pointers = null, InputSourceType sourceType = InputSourceType.Other)
        {
            return new BaseGenericInputSource(name, pointers, sourceType);
        }

        #region Input Source State Events

        /// <inheritdoc />
        public void RaiseSourceDetected(IMixedRealityInputSource source, IMixedRealityController controller = null)
        {
            // Create input event
            sourceStateEventData.Initialize(source, controller);

            if (DetectedInputSources.Contains(source)) { Debug.LogError($"{source.SourceName} has already been registered with the Input Manager!"); }

            DetectedInputSources.Add(source);

            if (controller != null)
            {
                DetectedControllers.Add(controller);
            }

            FocusProvider?.OnSourceDetected(sourceStateEventData);

            // Pass handler through HandleEvent to perform modal/fallback logic
            HandleEvent(sourceStateEventData, OnSourceDetectedEventHandler, alwaysFire: true);
        }

        private static readonly ExecuteEvents.EventFunction<IMixedRealitySourceStateHandler> OnSourceDetectedEventHandler =
            delegate (IMixedRealitySourceStateHandler handler, BaseEventData eventData)
            {
                var casted = ExecuteEvents.ValidateEventData<SourceStateEventData>(eventData);
                handler.OnSourceDetected(casted);
            };

        /// <inheritdoc />
        public void RaiseSourceLost(IMixedRealityInputSource source, IMixedRealityController controller = null)
        {
            // Create input event
            sourceStateEventData.Initialize(source, controller);

            if (!DetectedInputSources.Contains(source)) { Debug.LogError($"{source.SourceName} was never registered with the Input Manager!"); }

            DetectedInputSources.Remove(source);

            if (controller != null)
            {
                DetectedControllers.Remove(controller);
            }

            // Pass handler through HandleEvent to perform modal/fallback logic
            // Events have to be handled before FocusProvider.OnSourceLost since they won't be passed on without a focused object
            HandleEvent(sourceStateEventData, OnSourceLostEventHandler, alwaysFire: true);

            FocusProvider?.OnSourceLost(sourceStateEventData);
        }

        private static readonly ExecuteEvents.EventFunction<IMixedRealitySourceStateHandler> OnSourceLostEventHandler =
                delegate (IMixedRealitySourceStateHandler handler, BaseEventData eventData)
                {
                    var casted = ExecuteEvents.ValidateEventData<SourceStateEventData>(eventData);
                    handler.OnSourceLost(casted);
                };

        #endregion Input Source State Events

        #region Input Source Pose Events

        /// <inheritdoc />
        public void RaiseSourceTrackingStateChanged(IMixedRealityInputSource source, IMixedRealityController controller, TrackingState state)
        {
            // Create input event
            sourceTrackingEventData.Initialize(source, controller, state);

            // Pass handler through HandleEvent to perform modal/fallback logic
            HandleEvent(sourceTrackingEventData, OnSourceTrackingChangedEventHandler);
        }

        private static readonly ExecuteEvents.EventFunction<IMixedRealitySourcePoseHandler> OnSourceTrackingChangedEventHandler =
                delegate (IMixedRealitySourcePoseHandler handler, BaseEventData eventData)
                {
                    var casted = ExecuteEvents.ValidateEventData<SourcePoseEventData<TrackingState>>(eventData);
                    handler.OnSourcePoseChanged(casted);
                };

        /// <inheritdoc />
        public void RaiseSourcePositionChanged(IMixedRealityInputSource source, IMixedRealityController controller, Vector2 position)
        {
            // Create input event
            sourceVector2EventData.Initialize(source, controller, position);

            // Pass handler through HandleEvent to perform modal/fallback logic
            HandleEvent(sourceVector2EventData, OnSourcePoseVector2ChangedEventHandler);
        }

        private static readonly ExecuteEvents.EventFunction<IMixedRealitySourcePoseHandler> OnSourcePoseVector2ChangedEventHandler =
                delegate (IMixedRealitySourcePoseHandler handler, BaseEventData eventData)
                {
                    var casted = ExecuteEvents.ValidateEventData<SourcePoseEventData<Vector2>>(eventData);
                    handler.OnSourcePoseChanged(casted);
                };

        /// <inheritdoc />
        public void RaiseSourcePositionChanged(IMixedRealityInputSource source, IMixedRealityController controller, Vector3 position)
        {
            // Create input event
            sourcePositionEventData.Initialize(source, controller, position);

            // Pass handler through HandleEvent to perform modal/fallback logic
            HandleEvent(sourcePositionEventData, OnSourcePositionChangedEventHandler);
        }

        private static readonly ExecuteEvents.EventFunction<IMixedRealitySourcePoseHandler> OnSourcePositionChangedEventHandler =
                delegate (IMixedRealitySourcePoseHandler handler, BaseEventData eventData)
                {
                    var casted = ExecuteEvents.ValidateEventData<SourcePoseEventData<Vector3>>(eventData);
                    handler.OnSourcePoseChanged(casted);
                };

        /// <inheritdoc />
        public void RaiseSourceRotationChanged(IMixedRealityInputSource source, IMixedRealityController controller, Quaternion rotation)
        {
            // Create input event
            sourceRotationEventData.Initialize(source, controller, rotation);

            // Pass handler through HandleEvent to perform modal/fallback logic
            HandleEvent(sourceRotationEventData, OnSourceRotationChangedEventHandler);
        }

        private static readonly ExecuteEvents.EventFunction<IMixedRealitySourcePoseHandler> OnSourceRotationChangedEventHandler =
                delegate (IMixedRealitySourcePoseHandler handler, BaseEventData eventData)
                {
                    var casted = ExecuteEvents.ValidateEventData<SourcePoseEventData<Quaternion>>(eventData);
                    handler.OnSourcePoseChanged(casted);
                };

        /// <inheritdoc />
        public void RaiseSourcePoseChanged(IMixedRealityInputSource source, IMixedRealityController controller, MixedRealityPose position)
        {
            // Create input event
            sourcePoseEventData.Initialize(source, controller, position);

            // Pass handler through HandleEvent to perform modal/fallback logic
            HandleEvent(sourcePoseEventData, OnSourcePoseChangedEventHandler);
        }

        private static readonly ExecuteEvents.EventFunction<IMixedRealitySourcePoseHandler> OnSourcePoseChangedEventHandler =
                delegate (IMixedRealitySourcePoseHandler handler, BaseEventData eventData)
                {
                    var casted = ExecuteEvents.ValidateEventData<SourcePoseEventData<MixedRealityPose>>(eventData);
                    handler.OnSourcePoseChanged(casted);
                };

        #endregion Input Source Pose Events

        #endregion Input Source Events

        #region Focus Events

        /// <inheritdoc />
        public void RaisePreFocusChanged(IMixedRealityPointer pointer, GameObject oldFocusedObject, GameObject newFocusedObject)
        {
            focusEventData.Initialize(pointer, oldFocusedObject, newFocusedObject);

            HandleFocusChangedEvents(focusEventData, OnPreFocusChangedHandler);
        }

        private static readonly ExecuteEvents.EventFunction<IMixedRealityFocusChangedHandler> OnPreFocusChangedHandler =
                delegate (IMixedRealityFocusChangedHandler handler, BaseEventData eventData)
                {
                    var casted = ExecuteEvents.ValidateEventData<FocusEventData>(eventData);
                    handler.OnBeforeFocusChange(casted);
                };

        /// <inheritdoc />
        public void RaiseFocusChanged(IMixedRealityPointer pointer, GameObject oldFocusedObject, GameObject newFocusedObject)
        {
            focusEventData.Initialize(pointer, oldFocusedObject, newFocusedObject);

            HandleFocusChangedEvents(focusEventData, OnFocusChangedHandler);
        }

        private static readonly ExecuteEvents.EventFunction<IMixedRealityFocusChangedHandler> OnFocusChangedHandler =
            delegate (IMixedRealityFocusChangedHandler handler, BaseEventData eventData)
            {
                var casted = ExecuteEvents.ValidateEventData<FocusEventData>(eventData);
                handler.OnFocusChanged(casted);
            };

        /// <inheritdoc />
        public void RaiseFocusEnter(IMixedRealityPointer pointer, GameObject focusedObject)
        {
            focusEventData.Initialize(pointer);

            HandleFocusEvent(focusedObject, focusEventData, OnFocusEnterEventHandler);
        }

        private static readonly ExecuteEvents.EventFunction<IMixedRealityFocusHandler> OnFocusEnterEventHandler =
                delegate (IMixedRealityFocusHandler handler, BaseEventData eventData)
                {
                    var casted = ExecuteEvents.ValidateEventData<FocusEventData>(eventData);
                    handler.OnFocusEnter(casted);
                };

        /// <inheritdoc />
        public void RaiseFocusExit(IMixedRealityPointer pointer, GameObject unfocusedObject)
        {
            focusEventData.Initialize(pointer);

            HandleFocusEvent(unfocusedObject, focusEventData, OnFocusExitEventHandler);
        }

        private static readonly ExecuteEvents.EventFunction<IMixedRealityFocusHandler> OnFocusExitEventHandler =
                delegate (IMixedRealityFocusHandler handler, BaseEventData eventData)
                {
                    var casted = ExecuteEvents.ValidateEventData<FocusEventData>(eventData);
                    handler.OnFocusExit(casted);
                };

        #endregion Focus Events

        #region Pointers

        #region Pointer Down

        private static readonly ExecuteEvents.EventFunction<IMixedRealityPointerHandler> OnPointerDownEventHandler =
            delegate (IMixedRealityPointerHandler handler, BaseEventData eventData)
            {
                var casted = ExecuteEvents.ValidateEventData<MixedRealityPointerEventData>(eventData);
                handler.OnPointerDown(casted);
            };

        /// <inheritdoc />
        public void RaisePointerDown(IMixedRealityPointer pointer, MixedRealityInputAction inputAction, Handedness handedness = Handedness.None, IMixedRealityInputSource inputSource = null)
        {
            // Only lock the object if there is a grabbable above in the hierarchy
            Transform currentObject = pointer.Result?.Details.Object?.transform;
            IMixedRealityPointerHandler ancestorPointerHandler = null;
            while(currentObject != null && ancestorPointerHandler == null)
            {
                foreach(var component in currentObject.GetComponents<Component>())
                {
                    if (component is IMixedRealityPointerHandler)
                    {
                        ancestorPointerHandler = (IMixedRealityPointerHandler) component;
                        break;
                    }
                }
                currentObject = currentObject.transform.parent;
            }
            pointer.IsFocusLocked = ancestorPointerHandler != null;

            pointerEventData.Initialize(pointer, inputAction, handedness, inputSource);

            HandlePointerEvent(pointerEventData, OnPointerDownEventHandler);
        }

        #endregion Pointer Down

        #region Pointer Dragged

        private static readonly ExecuteEvents.EventFunction<IMixedRealityPointerHandler> OnPointerDraggedEventHandler =
            delegate (IMixedRealityPointerHandler handler, BaseEventData eventData)
            {
                var casted = ExecuteEvents.ValidateEventData<MixedRealityPointerEventData>(eventData);
                handler.OnPointerDragged(casted);
            };

        /// <inheritdoc />
        public void RaisePointerDragged(IMixedRealityPointer pointer, MixedRealityInputAction inputAction, Handedness handedness = Handedness.None, IMixedRealityInputSource inputSource = null)
        {
            pointerEventData.Initialize(pointer, inputAction, handedness, inputSource);

            HandlePointerEvent(pointerEventData, OnPointerDraggedEventHandler);
        }

        #endregion Pointer Dragged

        #region Pointer Click

        private static readonly ExecuteEvents.EventFunction<IMixedRealityPointerHandler> OnInputClickedEventHandler =
                delegate (IMixedRealityPointerHandler handler, BaseEventData eventData)
                {
                    var casted = ExecuteEvents.ValidateEventData<MixedRealityPointerEventData>(eventData);
                    handler.OnPointerClicked(casted);
                };

        /// <inheritdoc />
        public void RaisePointerClicked(IMixedRealityPointer pointer, MixedRealityInputAction inputAction, int count, Handedness handedness = Handedness.None, IMixedRealityInputSource inputSource = null)
        {
            // Create input event
            pointerEventData.Initialize(pointer, inputAction, handedness, inputSource, count);

            HandleClick();
        }

        private void HandleClick()
        {
            // Pass handler through HandleEvent to perform modal/fallback logic
            HandlePointerEvent(pointerEventData, OnInputClickedEventHandler);

            // NOTE: In Unity UI, a "click" happens on every pointer up, so we have RaisePointerUp call the PointerHandler.
        }

        #endregion Pointer Click

        #region Pointer Up

        private static readonly ExecuteEvents.EventFunction<IMixedRealityPointerHandler> OnPointerUpEventHandler =
            delegate (IMixedRealityPointerHandler handler, BaseEventData eventData)
            {
                var casted = ExecuteEvents.ValidateEventData<MixedRealityPointerEventData>(eventData);
                handler.OnPointerUp(casted);
            };

        /// <inheritdoc />
        public void RaisePointerUp(IMixedRealityPointer pointer, MixedRealityInputAction inputAction, Handedness handedness = Handedness.None, IMixedRealityInputSource inputSource = null)
        {
            pointerEventData.Initialize(pointer, inputAction, handedness, inputSource);

            HandlePointerEvent(pointerEventData, OnPointerUpEventHandler);

            pointer.IsFocusLocked = false;
        }

        #endregion Pointer Up

        #endregion Pointers

        #region Generic Input Events

        #region Input Down

        private static readonly ExecuteEvents.EventFunction<IMixedRealityInputHandler> OnInputDownEventHandler =
            delegate (IMixedRealityInputHandler handler, BaseEventData eventData)
            {
                var casted = ExecuteEvents.ValidateEventData<InputEventData>(eventData);
                handler.OnInputDown(casted);
            };

        private static readonly ExecuteEvents.EventFunction<IMixedRealityBaseInputHandler> OnInputDownWithActionEventHandler =
            delegate (IMixedRealityBaseInputHandler handler, BaseEventData eventData)
            {
                var inputData = ExecuteEvents.ValidateEventData<InputEventData>(eventData);
                Debug.Assert(inputData.MixedRealityInputAction != MixedRealityInputAction.None);

                var inputHandler = handler as IMixedRealityInputHandler;
                if (inputHandler != null)
                {
                    inputHandler.OnInputDown(inputData);
                }

                var actionHandler = handler as IMixedRealityInputActionHandler;
                if (actionHandler != null)
                {
                    actionHandler.OnActionStarted(inputData);
                }
            };

        /// <inheritdoc />
        public void RaiseOnInputDown(IMixedRealityInputSource source, Handedness handedness, MixedRealityInputAction inputAction)
        {
            inputAction = ProcessRules(inputAction, true);

            // Create input event
            inputEventData.Initialize(source, handedness, inputAction);

            // Pass handler through HandleEvent to perform modal/fallback logic
            if (inputEventData.MixedRealityInputAction == MixedRealityInputAction.None)
            {
                HandleEvent(inputEventData, OnInputDownEventHandler);
            }
            else
            {
                HandleEvent(inputEventData, OnInputDownWithActionEventHandler);
            }
        }

        #endregion Input Down

        #region Input Up

        private static readonly ExecuteEvents.EventFunction<IMixedRealityInputHandler> OnInputUpEventHandler =
            delegate (IMixedRealityInputHandler handler, BaseEventData eventData)
            {
                var casted = ExecuteEvents.ValidateEventData<InputEventData>(eventData);
                handler.OnInputUp(casted);
            };

        private static readonly ExecuteEvents.EventFunction<IMixedRealityBaseInputHandler> OnInputUpWithActionEventHandler =
            delegate (IMixedRealityBaseInputHandler handler, BaseEventData eventData)
            {
                var inputData = ExecuteEvents.ValidateEventData<InputEventData>(eventData);
                Debug.Assert(inputData.MixedRealityInputAction != MixedRealityInputAction.None);

                var inputHandler = handler as IMixedRealityInputHandler;
                if (inputHandler != null)
                {
                    inputHandler.OnInputUp(inputData);
                }

                var actionHandler = handler as IMixedRealityInputActionHandler;
                if (actionHandler != null)
                {
                    actionHandler.OnActionEnded(inputData);
                }
            };

        /// <inheritdoc />
        public void RaiseOnInputUp(IMixedRealityInputSource source, Handedness handedness, MixedRealityInputAction inputAction)
        {
            inputAction = ProcessRules(inputAction, false);

            // Create input event
            inputEventData.Initialize(source, handedness, inputAction);

            // Pass handler through HandleEvent to perform modal/fallback logic
            if (inputEventData.MixedRealityInputAction == MixedRealityInputAction.None)
            {
                HandleEvent(inputEventData, OnInputUpEventHandler);
            }
            else
            {
                HandleEvent(inputEventData, OnInputUpWithActionEventHandler);
            }
        }

        #endregion Input Up

        #region Float Input Changed

        private static readonly ExecuteEvents.EventFunction<IMixedRealityInputHandler<float>> OnFloatInputChanged =
            delegate (IMixedRealityInputHandler<float> handler, BaseEventData eventData)
            {
                var casted = ExecuteEvents.ValidateEventData<InputEventData<float>>(eventData);
                handler.OnInputChanged(casted);
            };

        /// <inheritdoc />
        public void RaiseFloatInputChanged(IMixedRealityInputSource source, Handedness handedness, MixedRealityInputAction inputAction, float inputValue)
        {
            inputAction = ProcessRules(inputAction, inputValue);

            // Create input event
            floatInputEventData.Initialize(source, handedness, inputAction, inputValue);

            // Pass handler through HandleEvent to perform modal/fallback logic
            HandleEvent(floatInputEventData, OnFloatInputChanged);
        }

        #endregion Float Input Changed

        #region Input Position Changed

        private static readonly ExecuteEvents.EventFunction<IMixedRealityInputHandler<Vector2>> OnTwoDoFInputChanged =
            delegate (IMixedRealityInputHandler<Vector2> handler, BaseEventData eventData)
            {
                var casted = ExecuteEvents.ValidateEventData<InputEventData<Vector2>>(eventData);
                handler.OnInputChanged(casted);
            };

        /// <inheritdoc />
        public void RaisePositionInputChanged(IMixedRealityInputSource source, Handedness handedness, MixedRealityInputAction inputAction, Vector2 inputPosition)
        {
            inputAction = ProcessRules(inputAction, inputPosition);

            // Create input event
            vector2InputEventData.Initialize(source, handedness, inputAction, inputPosition);

            // Pass handler through HandleEvent to perform modal/fallback logic
            HandleEvent(vector2InputEventData, OnTwoDoFInputChanged);
        }

        private static readonly ExecuteEvents.EventFunction<IMixedRealityInputHandler<Vector3>> OnPositionInputChanged =
            delegate (IMixedRealityInputHandler<Vector3> handler, BaseEventData eventData)
            {
                var casted = ExecuteEvents.ValidateEventData<InputEventData<Vector3>>(eventData);
                handler.OnInputChanged(casted);
            };

        /// <inheritdoc />
        public void RaisePositionInputChanged(IMixedRealityInputSource source, Handedness handedness, MixedRealityInputAction inputAction, Vector3 position)
        {
            inputAction = ProcessRules(inputAction, position);

            // Create input event
            positionInputEventData.Initialize(source, handedness, inputAction, position);

            // Pass handler through HandleEvent to perform modal/fallback logic
            HandleEvent(positionInputEventData, OnPositionInputChanged);
        }

        #endregion Input Position Changed

        #region Input Rotation Changed

        private static readonly ExecuteEvents.EventFunction<IMixedRealityInputHandler<Quaternion>> OnRotationInputChanged =
            delegate (IMixedRealityInputHandler<Quaternion> handler, BaseEventData eventData)
            {
                var casted = ExecuteEvents.ValidateEventData<InputEventData<Quaternion>>(eventData);
                handler.OnInputChanged(casted);
            };

        /// <inheritdoc />
        public void RaiseRotationInputChanged(IMixedRealityInputSource source, Handedness handedness, MixedRealityInputAction inputAction, Quaternion rotation)
        {
            inputAction = ProcessRules(inputAction, rotation);

            // Create input event
            rotationInputEventData.Initialize(source, handedness, inputAction, rotation);

            // Pass handler through HandleEvent to perform modal/fallback logic
            HandleEvent(positionInputEventData, OnRotationInputChanged);
        }

        #endregion Input Rotation Changed

        #region Input Pose Changed

        private static readonly ExecuteEvents.EventFunction<IMixedRealityInputHandler<MixedRealityPose>> OnPoseInputChanged =
            delegate (IMixedRealityInputHandler<MixedRealityPose> handler, BaseEventData eventData)
            {
                var casted = ExecuteEvents.ValidateEventData<InputEventData<MixedRealityPose>>(eventData);
                handler.OnInputChanged(casted);
            };

        /// <inheritdoc />
        public void RaisePoseInputChanged(IMixedRealityInputSource source, Handedness handedness, MixedRealityInputAction inputAction, MixedRealityPose inputData)
        {
            inputAction = ProcessRules(inputAction, inputData);

            // Create input event
            poseInputEventData.Initialize(source, handedness, inputAction, inputData);

            // Pass handler through HandleEvent to perform modal/fallback logic
            HandleEvent(poseInputEventData, OnPoseInputChanged);
        }

        #endregion Input Pose Changed

        #endregion Generic Input Events

        #region Gesture Events

        private static readonly ExecuteEvents.EventFunction<IMixedRealityGestureHandler> OnGestureStarted =
            delegate (IMixedRealityGestureHandler handler, BaseEventData eventData)
            {
                var casted = ExecuteEvents.ValidateEventData<InputEventData>(eventData);
                handler.OnGestureStarted(casted);
            };

        private static readonly ExecuteEvents.EventFunction<IMixedRealityBaseInputHandler> OnGestureStartedWithAction =
            delegate (IMixedRealityBaseInputHandler handler, BaseEventData eventData)
            {
                var inputData = ExecuteEvents.ValidateEventData<InputEventData>(eventData);
                Debug.Assert(inputData.MixedRealityInputAction != MixedRealityInputAction.None);

                var gestureHandler = handler as IMixedRealityGestureHandler;
                if (gestureHandler != null)
                {
                    gestureHandler.OnGestureStarted(inputData);
                }

                var actionHandler = handler as IMixedRealityInputActionHandler;
                if (actionHandler != null)
                {
                    actionHandler.OnActionStarted(inputData);
                }
            };

        /// <inheritdoc />
        public void RaiseGestureStarted(IMixedRealityController controller, MixedRealityInputAction action)
        {
            action = ProcessRules(action, true);
            inputEventData.Initialize(controller.InputSource, controller.ControllerHandedness, action);

            if (action == MixedRealityInputAction.None)
            {
                HandleEvent(inputEventData, OnGestureStarted);
            }
            else
            {
                HandleEvent(inputEventData, OnGestureStartedWithAction);
            }
        }

        private static readonly ExecuteEvents.EventFunction<IMixedRealityGestureHandler> OnGestureUpdated =
            delegate (IMixedRealityGestureHandler handler, BaseEventData eventData)
            {
                var casted = ExecuteEvents.ValidateEventData<InputEventData>(eventData);
                handler.OnGestureUpdated(casted);
            };

        /// <inheritdoc />
        public void RaiseGestureUpdated(IMixedRealityController controller, MixedRealityInputAction action)
        {
            action = ProcessRules(action, true);
            inputEventData.Initialize(controller.InputSource, controller.ControllerHandedness, action);
            HandleEvent(inputEventData, OnGestureUpdated);
        }

        private static readonly ExecuteEvents.EventFunction<IMixedRealityGestureHandler<Vector2>> OnGestureVector2PositionUpdated =
                delegate (IMixedRealityGestureHandler<Vector2> handler, BaseEventData eventData)
                {
                    var casted = ExecuteEvents.ValidateEventData<InputEventData<Vector2>>(eventData);
                    handler.OnGestureUpdated(casted);
                };

        /// <inheritdoc />
        public void RaiseGestureUpdated(IMixedRealityController controller, MixedRealityInputAction action, Vector2 inputData)
        {
            action = ProcessRules(action, inputData);
            vector2InputEventData.Initialize(controller.InputSource, controller.ControllerHandedness, action, inputData);
            HandleEvent(vector2InputEventData, OnGestureVector2PositionUpdated);
        }

        private static readonly ExecuteEvents.EventFunction<IMixedRealityGestureHandler<Vector3>> OnGesturePositionUpdated =
            delegate (IMixedRealityGestureHandler<Vector3> handler, BaseEventData eventData)
            {
                var casted = ExecuteEvents.ValidateEventData<InputEventData<Vector3>>(eventData);
                handler.OnGestureUpdated(casted);
            };

        /// <inheritdoc />
        public void RaiseGestureUpdated(IMixedRealityController controller, MixedRealityInputAction action, Vector3 inputData)
        {
            action = ProcessRules(action, inputData);
            positionInputEventData.Initialize(controller.InputSource, controller.ControllerHandedness, action, inputData);
            HandleEvent(positionInputEventData, OnGesturePositionUpdated);
        }

        private static readonly ExecuteEvents.EventFunction<IMixedRealityGestureHandler<Quaternion>> OnGestureRotationUpdated =
            delegate (IMixedRealityGestureHandler<Quaternion> handler, BaseEventData eventData)
            {
                var casted = ExecuteEvents.ValidateEventData<InputEventData<Quaternion>>(eventData);
                handler.OnGestureUpdated(casted);
            };

        /// <inheritdoc />
        public void RaiseGestureUpdated(IMixedRealityController controller, MixedRealityInputAction action, Quaternion inputData)
        {
            action = ProcessRules(action, inputData);
            rotationInputEventData.Initialize(controller.InputSource, controller.ControllerHandedness, action, inputData);
            HandleEvent(rotationInputEventData, OnGestureRotationUpdated);
        }

        private static readonly ExecuteEvents.EventFunction<IMixedRealityGestureHandler<MixedRealityPose>> OnGesturePoseUpdated =
            delegate (IMixedRealityGestureHandler<MixedRealityPose> handler, BaseEventData eventData)
            {
                var casted = ExecuteEvents.ValidateEventData<InputEventData<MixedRealityPose>>(eventData);
                handler.OnGestureUpdated(casted);
            };

        /// <inheritdoc />
        public void RaiseGestureUpdated(IMixedRealityController controller, MixedRealityInputAction action, MixedRealityPose inputData)
        {
            action = ProcessRules(action, inputData);
            poseInputEventData.Initialize(controller.InputSource, controller.ControllerHandedness, action, inputData);
            HandleEvent(poseInputEventData, OnGesturePoseUpdated);
        }

        private static readonly ExecuteEvents.EventFunction<IMixedRealityGestureHandler> OnGestureCompleted =
            delegate (IMixedRealityGestureHandler handler, BaseEventData eventData)
            {
                var casted = ExecuteEvents.ValidateEventData<InputEventData>(eventData);
                handler.OnGestureCompleted(casted);
            };

        private static readonly ExecuteEvents.EventFunction<IMixedRealityBaseInputHandler> OnGestureCompletedWithAction =
            delegate (IMixedRealityBaseInputHandler handler, BaseEventData eventData)
            {
                var inputData = ExecuteEvents.ValidateEventData<InputEventData>(eventData);
                Debug.Assert(inputData.MixedRealityInputAction != MixedRealityInputAction.None);

                var gestureHandler = handler as IMixedRealityGestureHandler;
                if (gestureHandler != null)
                {
                    gestureHandler.OnGestureCompleted(inputData);
                }

                var actionHandler = handler as IMixedRealityInputActionHandler;
                if (actionHandler != null)
                {
                    actionHandler.OnActionEnded(inputData);
                }
            };

        /// <inheritdoc />
        public void RaiseGestureCompleted(IMixedRealityController controller, MixedRealityInputAction action)
        {
            action = ProcessRules(action, false);
            inputEventData.Initialize(controller.InputSource, controller.ControllerHandedness, action);

            if (action == MixedRealityInputAction.None)
            {
                HandleEvent(inputEventData, OnGestureCompleted);
            }
            else
            {
                HandleEvent(inputEventData, OnGestureCompletedWithAction);
            }
        }

        private static readonly ExecuteEvents.EventFunction<IMixedRealityGestureHandler<Vector2>> OnGestureVector2PositionCompleted =
                delegate (IMixedRealityGestureHandler<Vector2> handler, BaseEventData eventData)
                {
                    var casted = ExecuteEvents.ValidateEventData<InputEventData<Vector2>>(eventData);
                    handler.OnGestureCompleted(casted);
                };

        /// <inheritdoc />
        public void RaiseGestureCompleted(IMixedRealityController controller, MixedRealityInputAction action, Vector2 inputData)
        {
            action = ProcessRules(action, inputData);
            vector2InputEventData.Initialize(controller.InputSource, controller.ControllerHandedness, action, inputData);
            HandleEvent(vector2InputEventData, OnGestureVector2PositionCompleted);
        }

        private static readonly ExecuteEvents.EventFunction<IMixedRealityGestureHandler<Vector3>> OnGesturePositionCompleted =
            delegate (IMixedRealityGestureHandler<Vector3> handler, BaseEventData eventData)
            {
                var casted = ExecuteEvents.ValidateEventData<InputEventData<Vector3>>(eventData);
                handler.OnGestureCompleted(casted);
            };

        /// <inheritdoc />
        public void RaiseGestureCompleted(IMixedRealityController controller, MixedRealityInputAction action, Vector3 inputData)
        {
            action = ProcessRules(action, inputData);
            positionInputEventData.Initialize(controller.InputSource, controller.ControllerHandedness, action, inputData);
            HandleEvent(positionInputEventData, OnGesturePositionCompleted);
        }

        private static readonly ExecuteEvents.EventFunction<IMixedRealityGestureHandler<Quaternion>> OnGestureRotationCompleted =
            delegate (IMixedRealityGestureHandler<Quaternion> handler, BaseEventData eventData)
            {
                var casted = ExecuteEvents.ValidateEventData<InputEventData<Quaternion>>(eventData);
                handler.OnGestureCompleted(casted);
            };

        /// <inheritdoc />
        public void RaiseGestureCompleted(IMixedRealityController controller, MixedRealityInputAction action, Quaternion inputData)
        {
            action = ProcessRules(action, inputData);
            rotationInputEventData.Initialize(controller.InputSource, controller.ControllerHandedness, action, inputData);
            HandleEvent(rotationInputEventData, OnGestureRotationCompleted);
        }

        private static readonly ExecuteEvents.EventFunction<IMixedRealityGestureHandler<MixedRealityPose>> OnGesturePoseCompleted =
            delegate (IMixedRealityGestureHandler<MixedRealityPose> handler, BaseEventData eventData)
            {
                var casted = ExecuteEvents.ValidateEventData<InputEventData<MixedRealityPose>>(eventData);
                handler.OnGestureCompleted(casted);
            };

        /// <inheritdoc />
        public void RaiseGestureCompleted(IMixedRealityController controller, MixedRealityInputAction action, MixedRealityPose inputData)
        {
            action = ProcessRules(action, inputData);
            poseInputEventData.Initialize(controller.InputSource, controller.ControllerHandedness, action, inputData);
            HandleEvent(poseInputEventData, OnGesturePoseCompleted);
        }

        private static readonly ExecuteEvents.EventFunction<IMixedRealityGestureHandler> OnGestureCanceled =
                delegate (IMixedRealityGestureHandler handler, BaseEventData eventData)
                {
                    var casted = ExecuteEvents.ValidateEventData<InputEventData>(eventData);
                    handler.OnGestureCanceled(casted);
                };

        /// <inheritdoc />
        public void RaiseGestureCanceled(IMixedRealityController controller, MixedRealityInputAction action)
        {
            action = ProcessRules(action, false);
            inputEventData.Initialize(controller.InputSource, controller.ControllerHandedness, action);
            HandleEvent(inputEventData, OnGestureCanceled);
        }

        #endregion Gesture Events

        #region Speech Keyword Events

        private static readonly ExecuteEvents.EventFunction<IMixedRealitySpeechHandler> OnSpeechKeywordRecognizedEventHandler =
            delegate (IMixedRealitySpeechHandler handler, BaseEventData eventData)
            {
                var casted = ExecuteEvents.ValidateEventData<SpeechEventData>(eventData);
                handler.OnSpeechKeywordRecognized(casted);
            };

        private static readonly ExecuteEvents.EventFunction<IMixedRealityBaseInputHandler> OnSpeechKeywordRecognizedWithActionEventHandler =
            delegate (IMixedRealityBaseInputHandler handler, BaseEventData eventData)
            {
                var speechData = ExecuteEvents.ValidateEventData<SpeechEventData>(eventData);
                Debug.Assert(speechData.MixedRealityInputAction != MixedRealityInputAction.None);

                var speechHandler = handler as IMixedRealitySpeechHandler;
                if (speechHandler != null)
                {
                    speechHandler.OnSpeechKeywordRecognized(speechData);
                }

                var actionHandler = handler as IMixedRealityInputActionHandler;
                if (actionHandler != null)
                {
                    actionHandler.OnActionStarted(speechData);
                    actionHandler.OnActionEnded(speechData);
                }
            };

        /// <inheritdoc />
        public void RaiseSpeechCommandRecognized(IMixedRealityInputSource source, RecognitionConfidenceLevel confidence, TimeSpan phraseDuration, DateTime phraseStartTime, SpeechCommands command)
        {
            // Create input event
            speechEventData.Initialize(source, confidence, phraseDuration, phraseStartTime, command);

            FocusProvider?.OnSpeechKeywordRecognized(speechEventData);

            // Pass handler through HandleEvent to perform modal/fallback logic
            if (command.Action == MixedRealityInputAction.None)
            {
                HandleEvent(speechEventData, OnSpeechKeywordRecognizedEventHandler);
            }
            else
            {
                HandleEvent(speechEventData, OnSpeechKeywordRecognizedWithActionEventHandler);
            }
        }

        #endregion Speech Keyword Events

        #region Dictation Events

        private static readonly ExecuteEvents.EventFunction<IMixedRealityDictationHandler> OnDictationHypothesisEventHandler =
            delegate (IMixedRealityDictationHandler handler, BaseEventData eventData)
            {
                var casted = ExecuteEvents.ValidateEventData<DictationEventData>(eventData);
                handler.OnDictationHypothesis(casted);
            };

        /// <inheritdoc />
        public void RaiseDictationHypothesis(IMixedRealityInputSource source, string dictationHypothesis, AudioClip dictationAudioClip = null)
        {
            // Create input event
            dictationEventData.Initialize(source, dictationHypothesis, dictationAudioClip);

            // Pass handler through HandleEvent to perform modal/fallback logic
            HandleEvent(dictationEventData, OnDictationHypothesisEventHandler);
        }

        private static readonly ExecuteEvents.EventFunction<IMixedRealityDictationHandler> OnDictationResultEventHandler =
            delegate (IMixedRealityDictationHandler handler, BaseEventData eventData)
            {
                var casted = ExecuteEvents.ValidateEventData<DictationEventData>(eventData);
                handler.OnDictationResult(casted);
            };

        /// <inheritdoc />
        public void RaiseDictationResult(IMixedRealityInputSource source, string dictationResult, AudioClip dictationAudioClip = null)
        {
            // Create input event
            dictationEventData.Initialize(source, dictationResult, dictationAudioClip);

            // Pass handler through HandleEvent to perform modal/fallback logic
            HandleEvent(dictationEventData, OnDictationResultEventHandler);
        }

        private static readonly ExecuteEvents.EventFunction<IMixedRealityDictationHandler> OnDictationCompleteEventHandler =
            delegate (IMixedRealityDictationHandler handler, BaseEventData eventData)
            {
                var casted = ExecuteEvents.ValidateEventData<DictationEventData>(eventData);
                handler.OnDictationComplete(casted);
            };

        /// <inheritdoc />
        public void RaiseDictationComplete(IMixedRealityInputSource source, string dictationResult, AudioClip dictationAudioClip)
        {
            // Create input event
            dictationEventData.Initialize(source, dictationResult, dictationAudioClip);

            // Pass handler through HandleEvent to perform modal/fallback logic
            HandleEvent(dictationEventData, OnDictationCompleteEventHandler);
        }

        private static readonly ExecuteEvents.EventFunction<IMixedRealityDictationHandler> OnDictationErrorEventHandler =
            delegate (IMixedRealityDictationHandler handler, BaseEventData eventData)
            {
                var casted = ExecuteEvents.ValidateEventData<DictationEventData>(eventData);
                handler.OnDictationError(casted);
            };

        /// <inheritdoc />
        public void RaiseDictationError(IMixedRealityInputSource source, string dictationResult, AudioClip dictationAudioClip = null)
        {
            // Create input event
            dictationEventData.Initialize(source, dictationResult, dictationAudioClip);

            // Pass handler through HandleEvent to perform modal/fallback logic
            HandleEvent(dictationEventData, OnDictationErrorEventHandler);
        }

        #endregion Dictation Events

        #region Hand Events

        private static readonly ExecuteEvents.EventFunction<IMixedRealityHandJointHandler> OnHandJointsUpdatedEventHandler =
            delegate (IMixedRealityHandJointHandler handler, BaseEventData eventData)
            {
                var casted = ExecuteEvents.ValidateEventData<InputEventData<IDictionary<TrackedHandJoint, MixedRealityPose>>>(eventData);

                handler.OnHandJointsUpdated(casted);
            };

        public void RaiseHandJointsUpdated(IMixedRealityInputSource source, Handedness handedness, IDictionary<TrackedHandJoint, MixedRealityPose> jointPoses)
        {
            // Create input event
            jointPoseInputEventData.Initialize(source, handedness, MixedRealityInputAction.None, jointPoses);

            // Pass handler through HandleEvent to perform modal/fallback logic
            HandleEvent(jointPoseInputEventData, OnHandJointsUpdatedEventHandler);
        }

        private static readonly ExecuteEvents.EventFunction<IMixedRealityHandMeshHandler> OnHandMeshUpdatedEventHandler =
            delegate (IMixedRealityHandMeshHandler handler, BaseEventData eventData)
            {
                var casted = ExecuteEvents.ValidateEventData<InputEventData<HandMeshInfo>>(eventData);

                handler.OnHandMeshUpdated(casted);
            };

        public void RaiseHandMeshUpdated(IMixedRealityInputSource source, Handedness handedness, HandMeshInfo handMeshInfo)
        {
            // Create input event
            handMeshInputEventData.Initialize(source, handedness, MixedRealityInputAction.None, handMeshInfo);

            // Pass handler through HandleEvent to perform modal/fallback logic
            HandleEvent(handMeshInputEventData, OnHandMeshUpdatedEventHandler);
        }

        private static readonly ExecuteEvents.EventFunction<IMixedRealityTouchHandler> OnTouchStartedEventHandler =
            delegate (IMixedRealityTouchHandler handler, BaseEventData eventData)
            {
                var casted = ExecuteEvents.ValidateEventData<HandTrackingInputEventData>(eventData);
                handler.OnTouchStarted(casted);
            };

        /// <inheritdoc />
        public void RaiseOnTouchStarted(IMixedRealityInputSource source, IMixedRealityController controller, Handedness handedness, Vector3 touchPoint)
        {
            // Create input event
            handTrackingInputEventData.Initialize(source, controller, handedness, touchPoint);

            // Pass handler through HandleEvent to perform modal/fallback logic
            HandleEvent(handTrackingInputEventData, OnTouchStartedEventHandler);
        }

        private static readonly ExecuteEvents.EventFunction<IMixedRealityTouchHandler> OnTouchCompletedEventHandler =
            delegate (IMixedRealityTouchHandler handler, BaseEventData eventData)
            {
                var casted = ExecuteEvents.ValidateEventData<HandTrackingInputEventData>(eventData);
                handler.OnTouchCompleted(casted);
            };


        /// <inheritdoc />
        public void RaiseOnTouchCompleted(IMixedRealityInputSource source, IMixedRealityController controller, Handedness handedness, Vector3 touchPoint)
        {
            // Create input event
            handTrackingInputEventData.Initialize(source, controller, handedness, touchPoint);

            // Pass handler through HandleEvent to perform modal/fallback logic
            HandleEvent(handTrackingInputEventData, OnTouchCompletedEventHandler);
        }

        private static readonly ExecuteEvents.EventFunction<IMixedRealityTouchHandler> OnTouchUpdatedEventHandler =
            delegate (IMixedRealityTouchHandler handler, BaseEventData eventData)
            {
                var casted = ExecuteEvents.ValidateEventData<HandTrackingInputEventData>(eventData);
                handler.OnTouchUpdated(casted);
            };


        /// <inheritdoc />
        public void RaiseOnTouchUpdated(IMixedRealityInputSource source, IMixedRealityController controller, Handedness handedness, Vector3 touchPoint)
        {
            // Create input event
            handTrackingInputEventData.Initialize(source, controller, handedness, touchPoint);

            // Pass handler through HandleEvent to perform modal/fallback logic
            HandleEvent(handTrackingInputEventData, OnTouchUpdatedEventHandler);
        }

        #endregion Hand Events

        #endregion Input Events

        #region Rules

        private static MixedRealityInputAction ProcessRules_Internal<T1, T2>(MixedRealityInputAction inputAction, T1[] inputActionRules, T2 criteria) where T1 : struct, IInputActionRule<T2>
        {
            for (int i = 0; i < inputActionRules.Length; i++)
            {
                if (inputActionRules[i].BaseAction == inputAction && inputActionRules[i].Criteria.Equals(criteria))
                {
                    if (inputActionRules[i].RuleAction == inputAction)
                    {
                        Debug.LogError("Input Action Rule cannot be the same as the rule's Base Action!");
                        return inputAction;
                    }

                    if (inputActionRules[i].BaseAction.AxisConstraint != inputActionRules[i].RuleAction.AxisConstraint)
                    {
                        Debug.LogError("Input Action Rule doesn't have the same Axis Constraint as the Base Action!");
                        return inputAction;
                    }

                    return inputActionRules[i].RuleAction;
                }
            }

            return inputAction;
        }

        private MixedRealityInputAction ProcessRules(MixedRealityInputAction inputAction, bool criteria)
        {
            if (CurrentInputActionRulesProfile != null && CurrentInputActionRulesProfile.InputActionRulesDigital?.Length > 0)
            {
                return ProcessRules_Internal(inputAction, CurrentInputActionRulesProfile.InputActionRulesDigital, criteria);
            }

            return inputAction;
        }

        private MixedRealityInputAction ProcessRules(MixedRealityInputAction inputAction, float criteria)
        {
            if (CurrentInputActionRulesProfile != null && CurrentInputActionRulesProfile.InputActionRulesSingleAxis?.Length > 0)
            {
                return ProcessRules_Internal(inputAction, CurrentInputActionRulesProfile.InputActionRulesSingleAxis, criteria);
            }

            return inputAction;
        }

        private MixedRealityInputAction ProcessRules(MixedRealityInputAction inputAction, Vector2 criteria)
        {
            if (CurrentInputActionRulesProfile != null && CurrentInputActionRulesProfile.InputActionRulesDualAxis?.Length > 0)
            {
                return ProcessRules_Internal(inputAction, CurrentInputActionRulesProfile.InputActionRulesDualAxis, criteria);
            }

            return inputAction;
        }

        private MixedRealityInputAction ProcessRules(MixedRealityInputAction inputAction, Vector3 criteria)
        {
            if (CurrentInputActionRulesProfile != null && CurrentInputActionRulesProfile.InputActionRulesVectorAxis?.Length > 0)
            {
                return ProcessRules_Internal(inputAction, CurrentInputActionRulesProfile.InputActionRulesVectorAxis, criteria);
            }

            return inputAction;
        }

        private MixedRealityInputAction ProcessRules(MixedRealityInputAction inputAction, Quaternion criteria)
        {
            if (CurrentInputActionRulesProfile != null && CurrentInputActionRulesProfile.InputActionRulesQuaternionAxis?.Length > 0)
            {
                return ProcessRules_Internal(inputAction, CurrentInputActionRulesProfile.InputActionRulesQuaternionAxis, criteria);
            }

            return inputAction;
        }

        private MixedRealityInputAction ProcessRules(MixedRealityInputAction inputAction, MixedRealityPose criteria)
        {
            if (CurrentInputActionRulesProfile != null && CurrentInputActionRulesProfile.InputActionRulesPoseAxis?.Length > 0)
            {
                return ProcessRules_Internal(inputAction, CurrentInputActionRulesProfile.InputActionRulesPoseAxis, criteria);
            }

            return inputAction;
        }

        #endregion Rules
    }
}<|MERGE_RESOLUTION|>--- conflicted
+++ resolved
@@ -229,7 +229,47 @@
 
             handTrackingInputEventData = new HandTrackingInputEventData(EventSystem.current);
 
-<<<<<<< HEAD
+            CreateDataProviders();
+        }
+
+        /// <inheritdoc />
+        public override void Enable()
+        {
+            CreateDataProviders();
+
+            // Ensure data providers are enabled (performed by the base class)
+            base.Enable();
+
+            InputEnabled?.Invoke();
+        }
+
+        private void CreateDataProviders()
+        {
+            MixedRealityInputSystemProfile profile = ConfigurationProfile as MixedRealityInputSystemProfile;
+
+            // If the system gets disabled, the gaze provider is destroyed.
+            // Ensure that it gets recreated on when reenabled.
+            if (GazeProvider == null)
+            {
+                InstantiateGazeProvider(profile?.PointerProfile);
+            }
+
+            if ((GetDataProviders().Count == 0) && (profile != null))
+            {
+                // Register the input device managers.
+                for (int i = 0; i < profile.DataProviderConfigurations.Length; i++)
+                {
+                    MixedRealityInputDataProviderConfiguration configuration = profile.DataProviderConfigurations[i];
+                    object[] args = { this, configuration.ComponentName, configuration.Priority, configuration.DeviceManagerProfile };
+
+                    RegisterDataProvider<IMixedRealityInputDeviceManager>(
+                        configuration.ComponentType.Type,
+                        configuration.RuntimePlatform,
+                        args);
+                }
+            }
+        }
+
         private void InstantiateGazeProvider(MixedRealityPointerProfile pointerProfile)
         {
             if (pointerProfile?.GazeProviderType?.Type != null)
@@ -242,63 +282,6 @@
                     // Current implementation implements both provider types in one concrete class.
                     EyeGazeProvider = GazeProvider as IMixedRealityEyeGazeProvider;
                 }
-            }
-            else
-            {
-                Debug.LogError("The Input system is missing the required GazeProviderType!");
-                return;
-            }
-=======
-            CreateDataProviders();
->>>>>>> 25acfd35
-        }
-
-        /// <inheritdoc />
-        public override void Enable()
-        {
-            CreateDataProviders();
-
-            // Ensure data providers are enabled (performed by the base class)
-            base.Enable();
-
-            InputEnabled?.Invoke();
-        }
-
-        private void CreateDataProviders()
-        {
-            MixedRealityInputSystemProfile profile = ConfigurationProfile as MixedRealityInputSystemProfile;
-
-            // If the system gets disabled, the gaze provider is destroyed.
-            // Ensure that it gets recreated on when reenabled.
-            if (GazeProvider == null)
-            {
-                InstantiateGazeProvider(profile?.PointerProfile);
-            }
-
-            if ((GetDataProviders().Count == 0) && (profile != null))
-            {
-                // Register the input device managers.
-                for (int i = 0; i < profile.DataProviderConfigurations.Length; i++)
-                {
-                    MixedRealityInputDataProviderConfiguration configuration = profile.DataProviderConfigurations[i];
-                    object[] args = { this, configuration.ComponentName, configuration.Priority, configuration.DeviceManagerProfile };
-
-                    RegisterDataProvider<IMixedRealityInputDeviceManager>(
-                        configuration.ComponentType.Type,
-                        configuration.RuntimePlatform,
-                        args);
-                }
-            }
-        }
-
-        private void InstantiateGazeProvider(MixedRealityPointerProfile pointerProfile)
-        {
-            if (pointerProfile?.GazeProviderType?.Type != null)
-            {
-                GazeProvider = CameraCache.Main.gameObject.EnsureComponent(pointerProfile.GazeProviderType.Type) as IMixedRealityGazeProvider;
-                GazeProvider.GazeCursorPrefab = pointerProfile.GazeCursorPrefab;
-                // Current implementation implements both provider types in one concrete class.
-                EyeGazeProvider = GazeProvider as IMixedRealityEyeGazeProvider;
             }
             else
             {
