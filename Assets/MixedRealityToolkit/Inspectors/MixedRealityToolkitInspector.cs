--- conflicted
+++ resolved
@@ -28,11 +28,7 @@
             {
                 EditorGUILayout.HelpBox("This instance of the toolkt is inactive. There can only be one active instance loaded at any time.", MessageType.Warning);
                 EditorGUILayout.BeginHorizontal();
-<<<<<<< HEAD
-                if (GUILayout.Button ("Select Active Instance"))
-=======
                 if (GUILayout.Button("Select Active Instance"))
->>>>>>> 81962963
                 {
                     UnityEditor.Selection.activeGameObject = MixedRealityToolkit.Instance.gameObject;
                 }
