--- conflicted
+++ resolved
@@ -1,24 +1,15 @@
 ﻿// Copyright (c) Microsoft Corporation. All rights reserved.
 // Licensed under the MIT License. See LICENSE in the project root for license information.
 
-<<<<<<< HEAD
+using Microsoft.MixedReality.Toolkit.Core.Definitions;
+using Microsoft.MixedReality.Toolkit.Core.Definitions.SpatialAwarenessSystem;
 using Microsoft.MixedReality.Toolkit.Core.Interfaces.SpatialAwarenessSystem;
-using Microsoft.MixedReality.Toolkit.Core.Services;
-using UnityEngine;
-using System.Collections.Generic;
-using Microsoft.MixedReality.Toolkit.Core.Utilities;
-using Microsoft.MixedReality.Toolkit.Core.Definitions.Utilities;
-using Microsoft.MixedReality.Toolkit.Core.Definitions.SpatialAwarenessSystem;
-=======
-using Microsoft.MixedReality.Toolkit.Core.Definitions;
-using Microsoft.MixedReality.Toolkit.Core.Interfaces.SpatialAwarenessSystem;
+using Microsoft.MixedReality.Toolkit.Core.Interfaces.SpatialAwarenessSystem.Observers;
 using Microsoft.MixedReality.Toolkit.Core.Services;
 using System.Collections.Generic;
 using UnityEngine;
->>>>>>> b545146c
-
-#if UNITY_WSA
-using Microsoft.MixedReality.Toolkit.Core.Definitions.SpatialAwarenessSystem;
+
+#if UNITY_WSA
 using Microsoft.MixedReality.Toolkit.Core.Definitions.Utilities;
 using Microsoft.MixedReality.Toolkit.Core.Utilities;
 using UnityEngine.XR.WSA;
@@ -26,7 +17,7 @@
 
 namespace Microsoft.MixedReality.Toolkit.Core.Devices.WindowsMixedReality
 {
-    public class WindowsMixedRealitySpatialObserver : BaseSpatialAwarenessMeshObserver
+    public class WindowsMixedRealitySpatialObserver : BaseSpatialAwarenessObserver, IMixedRealitySpatialAwarenessMeshObserver
     {
         /// <summary>
         /// Constructor.
@@ -94,10 +85,53 @@
         #region IMixedRealitySpatialAwarenessObserver implementation
 
         private IMixedRealitySpatialAwarenessSystem spatialAwarenessSystem = null;
+ 
         /// <summary>
         /// The currently active instance of <see cref="IMixedRealitySpatialAwarenessSystem"/>.
         /// </summary>
         private IMixedRealitySpatialAwarenessSystem SpatialAwarenessSystem => spatialAwarenessSystem ?? (spatialAwarenessSystem = MixedRealityToolkit.SpatialAwarenessSystem);
+
+        /// <inheritdoc />
+        public SpatialMeshDisplayOptions DisplayOption { get; set; } = SpatialMeshDisplayOptions.Visible;
+
+        /// <inheritdoc />
+        public SpatialAwarenessMeshLevelOfDetail LevelOfDetail { get; set; } = SpatialAwarenessMeshLevelOfDetail.Coarse;
+
+        private readonly Dictionary<int, SpatialAwarenessMeshObject> meshes = new Dictionary<int, SpatialAwarenessMeshObject>();
+
+        /// <inheritdoc />
+        public IReadOnlyDictionary<int, SpatialAwarenessMeshObject> Meshes => new Dictionary<int, SpatialAwarenessMeshObject>(meshes) as IReadOnlyDictionary<int, SpatialAwarenessMeshObject>;
+
+        private int? meshPhysicsLayer = null;
+
+        /// <inheritdoc />
+        public int MeshPhysicsLayer
+        {
+            get
+            {
+                return meshPhysicsLayer.HasValue ? meshPhysicsLayer.Value : DefaultPhysicsLayer;
+            }
+
+            set
+            {
+                meshPhysicsLayer = value;
+            }
+        }
+
+        /// <inheritdoc />
+        public int MeshPhysicsLayerMask => (1 << MeshPhysicsLayer);
+
+        /// <inheritdoc />
+        public Material OcclusionMaterial { get; set; } = null;
+
+        /// <inheritdoc />
+        public bool RecalculateNormals { get; set; } = true;
+
+        /// <inheritdoc />
+        public int TrianglesPerCubicMeter { get; set; } = 0;
+
+        /// <inheritdoc />
+        public Material VisibleMaterial { get; set; } = null;
 
 #if UNITY_WSA
         /// <summary>
@@ -140,20 +174,20 @@
         private float lastUpdated = 0;
 #endif // UNITY_WSA
 
-        /// <inheritdoc />
-        public override IDictionary<int, GameObject> Meshes
-        {
-            get
-            {
-                Dictionary<int, GameObject> meshes = new Dictionary<int, GameObject>();
-                // NOTE: We use foreach here since Dictionary<key, value>.Values is an IEnumerable.
-                foreach (int id in meshObjects.Keys)
-                {
-                    meshes.Add(id, meshObjects[id].GameObject);
-                }
-                return meshes;
-            }
-        }
+        ///// <inheritdoc />
+        //public override IDictionary<int, GameObject> Meshes
+        //{
+        //    get
+        //    {
+        //        Dictionary<int, GameObject> meshes = new Dictionary<int, GameObject>();
+        //        // NOTE: We use foreach here since Dictionary<key, value>.Values is an IEnumerable.
+        //        foreach (int id in meshObjects.Keys)
+        //        {
+        //            meshes.Add(id, meshObjects[id].GameObject);
+        //        }
+        //        return meshes;
+        //    }
+        //}
 
         /// <inheritdoc/>
         public override void Resume()
@@ -229,8 +263,6 @@
 
             if (Application.isPlaying)
             {
-                // Cleanup the mesh objects that are being manaaged by this observer.
-                base.CleanUpSpatialObjectList();
                 // Cleanup the outstanding mesh object.
                 if (outstandingMeshObject != null)
                 {
@@ -247,7 +279,7 @@
                     spareMeshObject = null;
                 }
 
-                // Clean up planar surface objects
+                // Cleanup mesh objects
                 // todo
             }
         }
@@ -293,50 +325,51 @@
         /// <param name="surfaceId">ID of the mesh to bake.</param>
         private void RequestMesh(SurfaceId surfaceId)
         {
-            string meshName = ("SpatialMesh - " + surfaceId.handle);
-
-            SpatialAwarenessMeshObject newMesh;
-            WorldAnchor worldAnchor;
-
-            if (spareMeshObject != null)
-            {
-                newMesh = SpatialAwarenessMeshObject.CreateSpatialMeshObject(null, requiredMeshComponents, MeshPhysicsLayer, meshName, surfaceId.handle);
-
-                worldAnchor = newMesh.GameObject.AddComponent<WorldAnchor>();
-            }
-            else
-            {
-                newMesh = spareMeshObject;
-                spareMeshObject = null;
-
-                newMesh.GameObject.name = meshName;
-                newMesh.Id = surfaceId.handle;
-                newMesh.GameObject.SetActive(true);
-
-                worldAnchor = newMesh.GameObject.GetComponent<WorldAnchor>();
-            }
-
-            Debug.Assert(worldAnchor != null);
-
-            SurfaceData surfaceData = new SurfaceData(
-                surfaceId,
-                newMesh.Filter,
-                worldAnchor,
-                newMesh.Collider,
-                MeshTrianglesPerCubicMeter,
-                //SpatialAwarenessSystem.MeshTrianglesPerCubicMeter,
-                true);
-
-            if (observer.RequestMeshAsync(surfaceData, SurfaceObserver_OnDataReady))
-            {
-                outstandingMeshObject = newMesh;
-            }
-            else
-            {
-                Debug.LogError($"Mesh request failed for Id == surfaceId.handle");
-                Debug.Assert(outstandingMeshObject == null);
-                ReclaimMeshObject(newMesh);
-            }
+            // todo - update to use the SpatialMeshObject constructor
+
+            //string meshName = ("SpatialMesh - " + surfaceId.handle);
+
+            //SpatialAwarenessMeshObject newMesh;
+            //WorldAnchor worldAnchor;
+
+            //if (spareMeshObject != null)
+            //{
+            //    newMesh = SpatialAwarenessMeshObject.CreateSpatialMeshObject(null, requiredMeshComponents, MeshPhysicsLayer, meshName, surfaceId.handle);
+
+            //    worldAnchor = newMesh.GameObject.AddComponent<WorldAnchor>();
+            //}
+            //else
+            //{
+            //    newMesh = spareMeshObject;
+            //    spareMeshObject = null;
+
+            //    newMesh.GameObject.name = meshName;
+            //    newMesh.Id = surfaceId.handle;
+            //    newMesh.GameObject.SetActive(true);
+
+            //    worldAnchor = newMesh.GameObject.GetComponent<WorldAnchor>();
+            //}
+
+            //Debug.Assert(worldAnchor != null);
+
+            //SurfaceData surfaceData = new SurfaceData(
+            //    surfaceId,
+            //    newMesh.Filter,
+            //    worldAnchor,
+            //    newMesh.Collider,
+            //    TrianglesPerCubicMeter,
+            //    true);
+
+            //if (observer.RequestMeshAsync(surfaceData, SurfaceObserver_OnDataReady))
+            //{
+            //    outstandingMeshObject = newMesh;
+            //}
+            //else
+            //{
+            //    Debug.LogError($"Mesh request failed for Id == surfaceId.handle");
+            //    Debug.Assert(outstandingMeshObject == null);
+            //    ReclaimMeshObject(newMesh);
+            //}
         }
 
 
@@ -348,10 +381,10 @@
         {
             SpatialAwarenessMeshObject mesh;
 
-            if (meshObjects.TryGetValue(id, out mesh))
+            if (meshes.TryGetValue(id, out mesh))
             {
                 // Remove the mesh object from the collection.
-                meshObjects.Remove(id);
+                meshes.Remove(id);
 
                 // Reclaim the mesh object for future use.
                 ReclaimMeshObject(mesh);
@@ -481,15 +514,15 @@
 
             // Add / update the mesh to our collection
             bool sendUpdatedEvent = false;
-            if (meshObjects.ContainsKey(cookedData.id.handle))
+            if (meshes.ContainsKey(cookedData.id.handle))
             {
                 // Reclaim the old mesh object for future use.
-                ReclaimMeshObject(meshObjects[cookedData.id.handle]);
-                meshObjects.Remove(cookedData.id.handle);
+                ReclaimMeshObject(meshes[cookedData.id.handle]);
+                meshes.Remove(cookedData.id.handle);
 
                 sendUpdatedEvent = true;
             }
-            meshObjects.Add(cookedData.id.handle, meshObject);
+            meshes.Add(cookedData.id.handle, meshObject);
 
             if (sendUpdatedEvent)
             {
