﻿// Copyright (c) Microsoft Corporation. All rights reserved.
// Licensed under the MIT License. See LICENSE in the project root for license information.

using System;
using System.Collections.Generic;
using UnityEngine;

namespace Microsoft.MixedReality.Toolkit
{
    /// <summary>
    /// Static class that represents the Mixed Reality Toolkit service registry.
    /// </summary>
    /// <remarks>
    /// The service registry is used to enable discovery of and access to active Mixed Reality Toolkit services at
    /// runtime without requiring direct code reference to a singleton style component.
    /// </remarks>
    public static class MixedRealityServiceRegistry
    {
        /// <summary>
        /// The service registry store where the key is the Type of the service interface and the value is
        /// a pair in which they key is the service instance and the value is the registrar instance.
        /// </summary>
        private static Dictionary<Type, List<KeyValuePair<IMixedRealityService, IMixedRealityServiceRegistrar>>> registry =
            new Dictionary<Type, List<KeyValuePair<IMixedRealityService, IMixedRealityServiceRegistrar>>>();

        /// <summary>
        /// Static constructor.
        /// </summary>
        static MixedRealityServiceRegistry()
        { }

        /// <summary>
        /// Adds an <see cref="IMixedRealityService"/> instance to the registry.
        /// </summary>
        /// <typeparam name="T">The interface type of the service being added.</typeparam>
        /// <param name="serviceInstance">Instance of the service to add.</param>
        /// <param name="registrar">Instance of the registrar manages the service.</param>
        /// <returns>
        /// True if the service was successfully added, false otherwise.
        /// </returns>
        public static bool AddService<T>(T serviceInstance, IMixedRealityServiceRegistrar registrar) where T : IMixedRealityService
        {
            if (serviceInstance == null)
            {
                // Adding a null service instance is not supported.
                return false;
            }

            if (serviceInstance is IMixedRealityDataProvider)
            {
                // Data providers are generally not used by application code. Services that intend for clients to
                // directly communicate with their data providers will expose a GetDataProvider or similarly named
                // method.
                return false;
            }

            Type interfaceType = typeof(T);
            T existingService;

            if (TryGetService<T>(out existingService, serviceInstance.Name))
            {
                return false;
            }

            // Ensure we have a place to put our newly registered service.
            if (!registry.ContainsKey(interfaceType))
            {
                registry.Add(interfaceType, new List<KeyValuePair<IMixedRealityService, IMixedRealityServiceRegistrar>>());
            }

            List<KeyValuePair<IMixedRealityService, IMixedRealityServiceRegistrar>> services = registry[interfaceType];
            services.Add(new KeyValuePair<IMixedRealityService, IMixedRealityServiceRegistrar>(serviceInstance, registrar));
            return true;
        }

        /// <summary>
        /// Removes an <see cref="IMixedRealityService"/> instance from the registry.
        /// </summary>
        /// <typeparam name="T">The interface type of the service being removed.</typeparam>
        /// <param name="serviceInstance">Instance of the service to remove.</param>
        /// <param name="registrar">Instance of the registrar manages the service.</param>
        /// <returns>
        /// True if the service was successfully removed, false otherwise.
        /// </returns>
        public static bool RemoveService<T>(T serviceInstance, IMixedRealityServiceRegistrar registrar) where T : IMixedRealityService
        {
            return RemoveServiceInternal(typeof(T), serviceInstance, registrar);
        }

        /// <summary>
        /// Removes an <see cref="IMixedRealityService"/> instance from the registry.
        /// </summary>
        /// <typeparam name="T">The interface type of the service being removed.</typeparam>
        /// <param name="serviceInstance">Instance of the service to remove.</param>
        /// <returns>
        /// True if the service was successfully removed, false otherwise.
        /// </returns>
        public static bool RemoveService<T>(T serviceInstance) where T : IMixedRealityService
        {
            T tempService;
            IMixedRealityServiceRegistrar registrar;

            if (!TryGetService<T>(out tempService, out registrar))
            {
                return false;
            }

            if (!object.ReferenceEquals(serviceInstance, tempService))
            {
                return false;
            }

            return RemoveServiceInternal(typeof(T), serviceInstance, registrar);
        }

        /// <summary>
        /// Removes an <see cref="IMixedRealityService"/> instance from the registry.
        /// </summary>
        /// <typeparam name="T">The interface type of the service being removed.</typeparam>
        /// <param name="name">The friendly name of the service to remove.</param>
        /// <returns>
        /// True if the service was successfully removed, false otherwise.
        /// </returns>
        public static bool RemoveService<T>(string name) where T : IMixedRealityService
        {
            T tempService;
            IMixedRealityServiceRegistrar registrar;

            if (!TryGetService<T>(out tempService, out registrar, name))
            {
                return false;
            }

            return RemoveServiceInternal(typeof(T), tempService, registrar);
        }

        /// <summary>
        /// Removes an <see cref="IMixedRealityService"/> instance from the registry.
        /// </summary>
        /// <param name="interfaceType">The interface type of the service being removed.</param>
        /// <param name="serviceInstance">Instance of the service to remove.</param>
        /// <param name="registrar">Instance of the registrar manages the service.</param>
        /// <returns>
        /// True if the service was successfully removed, false otherwise.
        /// </returns>
        private static bool RemoveServiceInternal(
            Type interfaceType,
            IMixedRealityService serviceInstance,
            IMixedRealityServiceRegistrar registrar)
        {
            if (!registry.ContainsKey(interfaceType)) { return false; }

            List<KeyValuePair<IMixedRealityService, IMixedRealityServiceRegistrar>> services = registry[interfaceType];

            bool removed = services.Remove(new KeyValuePair<IMixedRealityService, IMixedRealityServiceRegistrar>(serviceInstance, registrar));

            if (services.Count == 0)
            {
                // If the last service was removed, the key can be removed.
                registry.Remove(interfaceType);
            }

            return removed;
        }

        /// <summary>
        /// Gets the instance of the requested service from the registry.
        /// </summary>
        /// <typeparam name="T">The interface type of the service being requested.</typeparam>
        /// <param name="serviceInstance">Output parameter to receive the requested service instance.</param>
        /// <param name="name">Optional name of the service.</param>
        /// <returns>
        /// True if the requested service is being returned, false otherwise.
        /// </returns>
        public static bool TryGetService<T>(
            out T serviceInstance,
            string name = null) where T : IMixedRealityService
        {
            return TryGetService<T>(
                out serviceInstance,
                out _,                  // The registrar out param is not used, it can be discarded.
                name);
        }

        /// <summary>
        /// Gets the instance of the requested service from the registry.
        /// </summary>
        /// <typeparam name="T">The interface type of the service being requested.</typeparam>
        /// <param name="serviceInstance">Output parameter to receive the requested service instance.</param>
        /// <param name="registrar">Output parameter to receive the registrar that loaded the service instance.</param>
        /// <param name="name">Optional name of the service.</param>
        /// <returns>
        /// True if the requested service is being returned, false otherwise.
        /// </returns>
        public static bool TryGetService<T>(
            out T serviceInstance,
            out IMixedRealityServiceRegistrar registrar,
            string name = null)
        {
            Type interfaceType = typeof(T);

            IMixedRealityService tempService;
            if (TryGetServiceInternal(interfaceType, out tempService, out registrar, name))
            {
                Debug.Assert(tempService is T, "The service in the registry does not match the expected type.");
                serviceInstance = (T)tempService;
                return true;
            }

            serviceInstance = default(T);
            registrar = null;
            return false;
        }

        /// <summary>
        /// Gets the instance of the requested service from the registry.
        /// </summary>
        /// <param name="interfaceType">The interface type of the service being requested.</param>
        /// <param name="serviceInstance">Output parameter to receive the requested service instance.</param>
        /// <param name="registrar">Output parameter to receive the registrar that loaded the service instance.</param>
        /// <param name="name">Optional name of the service.</param>
        /// <returns>
        /// True if the requested service is being returned, false otherwise.
        /// </returns>
        public static bool TryGetService(Type interfaceType,
            out IMixedRealityService serviceInstance,
            out IMixedRealityServiceRegistrar registrar,
            string name = null)
        {
            return TryGetServiceInternal(interfaceType, out serviceInstance, out registrar, name);
        }

<<<<<<< HEAD
        private static bool TryGetServiceInternal(Type interfaceType, 
=======
        private static bool TryGetServiceInternal(Type interfaceType,
>>>>>>> f8ec1fcc
            out IMixedRealityService serviceInstance,
            out IMixedRealityServiceRegistrar registrar,
            string name = null)
        {
            // Assume failed to return null unless proven otherwise
            serviceInstance = null;
            registrar = null;

            if (!registry.ContainsKey(interfaceType))
            {
                return false;
            }

            List<KeyValuePair<IMixedRealityService, IMixedRealityServiceRegistrar>> services = registry[interfaceType];

            int registryIndex = -1;
            if (!string.IsNullOrWhiteSpace(name))
            {
                // Find the desired service by it's name.
                for (int i = 0; i < services.Count; i++)
                {
                    if (services[i].Key.Name != name) { continue; }

                    registryIndex = i;
                    break;
                }

                if (registryIndex == -1)
                {
                    // Failed to find the requested service.
                    return false;
                }
            }
            else
            {
                if (services.Count > 1)
                {
                    Debug.LogWarning("Multiple instances of the requested service were found. Please re-call this method and provide a value for the name parameter.");
                    return false;
                }
                registryIndex = 0;
            }

            serviceInstance = services[registryIndex].Key;
            registrar = services[registryIndex].Value;

            return true;
        }

        /// <summary>
        /// Clears the registry cache of all services
        /// </summary>
        public static void ClearAllServices()
        {
            if (registry != null)
            {
                registry.Clear();
            }
        }

        /// <summary>
        /// Returns readonly list of all services registered
        /// </summary>
        /// <returns>readonly list of all services registered</returns>
        public static IReadOnlyCollection<IMixedRealityService> GetAllServices()
        {
            return GetAllServices(null);
        }

        /// <summary>
        /// Returns readonly list of all services registered for given registrar
        /// </summary>
        /// <param name="registrar">Registrar object to filter sevices by</param>
        /// <returns>readonly list of all services registered for given registrar, all services if parameter nul</returns>
        public static IReadOnlyCollection<IMixedRealityService> GetAllServices(IMixedRealityServiceRegistrar registrar)
        {
            List<IMixedRealityService> results = new List<IMixedRealityService>();
            foreach (var entry in registry.Values)
            {
<<<<<<< HEAD
                foreach(var tuple in entry)
=======
                foreach (var tuple in entry)
>>>>>>> f8ec1fcc
                {
                    if (registrar == null || tuple.Value == registrar)
                    {
                        results.Add(tuple.Key);
                    }
                }
            }

            return results.AsReadOnly();
        }
    }
}<|MERGE_RESOLUTION|>--- conflicted
+++ resolved
@@ -230,11 +230,7 @@
             return TryGetServiceInternal(interfaceType, out serviceInstance, out registrar, name);
         }
 
-<<<<<<< HEAD
         private static bool TryGetServiceInternal(Type interfaceType, 
-=======
-        private static bool TryGetServiceInternal(Type interfaceType,
->>>>>>> f8ec1fcc
             out IMixedRealityService serviceInstance,
             out IMixedRealityServiceRegistrar registrar,
             string name = null)
@@ -314,11 +310,7 @@
             List<IMixedRealityService> results = new List<IMixedRealityService>();
             foreach (var entry in registry.Values)
             {
-<<<<<<< HEAD
-                foreach(var tuple in entry)
-=======
                 foreach (var tuple in entry)
->>>>>>> f8ec1fcc
                 {
                     if (registrar == null || tuple.Value == registrar)
                     {
