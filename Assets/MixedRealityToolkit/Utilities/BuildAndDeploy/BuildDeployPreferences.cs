﻿// Copyright (c) Microsoft Corporation. All rights reserved.
// Licensed under the MIT License. See LICENSE in the project root for license information.

<<<<<<< HEAD
using Microsoft.MixedReality.Toolkit.Editor.Utilities;
=======
using MRTKPrefix.Utilities.Editor;
>>>>>>> c56bcb93
using System;
using System.IO;
using UnityEditor;
using UnityEngine;

<<<<<<< HEAD
namespace Microsoft.MixedReality.Toolkit.Editor.Build
=======
namespace MRTKPrefix.Build.Editor
>>>>>>> c56bcb93
{
    /// <summary>
    /// Build and Deploy Specific Editor Preferences for the Build and Deploy Window.
    /// </summary>
    public static class BuildDeployPreferences
    {
        // Constants
        private const string EDITOR_PREF_BUILD_DIR = "BuildDeployWindow_BuildDir";
        private const string EDITOR_PREF_INCREMENT_BUILD_VERSION = "BuildDeployWindow_IncrementBuildVersion";

        /// <summary>
        /// The Build Directory that the Mixed Reality Toolkit will build to.
        /// </summary>
        /// <remarks>
        /// This is a root build folder path. Each platform build will be put into a child directory with the name of the current active build target.
        /// </remarks>
        public static string BuildDirectory
        {
            get => $"{EditorPreferences.Get(EDITOR_PREF_BUILD_DIR, "Builds")}/{EditorUserBuildSettings.activeBuildTarget}";
            set => EditorPreferences.Set(EDITOR_PREF_BUILD_DIR, value.Replace($"/{EditorUserBuildSettings.activeBuildTarget}", string.Empty));
        }

        /// <summary>
        /// The absolute path to <see cref="BuildDirectory"/>
        /// </summary>
        public static string AbsoluteBuildDirectory
        {
            get
            {
                string rootBuildDirectory = BuildDirectory;
                int dirCharIndex = rootBuildDirectory.IndexOf("/", StringComparison.Ordinal);

                if (dirCharIndex != -1)
                {
                    rootBuildDirectory = rootBuildDirectory.Substring(0, dirCharIndex);
                }

                return Path.GetFullPath(Path.Combine(Path.Combine(Application.dataPath, ".."), rootBuildDirectory));
            }
        }

        /// <summary>
        /// Current setting to increment build visioning.
        /// </summary>
        public static bool IncrementBuildVersion
        {
            get => EditorPreferences.Get(EDITOR_PREF_INCREMENT_BUILD_VERSION, true);
            set => EditorPreferences.Set(EDITOR_PREF_INCREMENT_BUILD_VERSION, value);
        }
    }
}<|MERGE_RESOLUTION|>--- conflicted
+++ resolved
@@ -1,21 +1,13 @@
 ﻿// Copyright (c) Microsoft Corporation. All rights reserved.
 // Licensed under the MIT License. See LICENSE in the project root for license information.
 
-<<<<<<< HEAD
-using Microsoft.MixedReality.Toolkit.Editor.Utilities;
-=======
 using MRTKPrefix.Utilities.Editor;
->>>>>>> c56bcb93
 using System;
 using System.IO;
 using UnityEditor;
 using UnityEngine;
 
-<<<<<<< HEAD
-namespace Microsoft.MixedReality.Toolkit.Editor.Build
-=======
 namespace MRTKPrefix.Build.Editor
->>>>>>> c56bcb93
 {
     /// <summary>
     /// Build and Deploy Specific Editor Preferences for the Build and Deploy Window.
