--- conflicted
+++ resolved
@@ -1,19 +1,11 @@
 ﻿// Copyright (c) Microsoft Corporation. All rights reserved.
 // Licensed under the MIT License. See LICENSE in the project root for license information.
 
-<<<<<<< HEAD
-using Microsoft.MixedReality.Toolkit.Editor.Utilities;
-using Microsoft.MixedReality.Toolkit.WindowsDevicePortal;
-using UnityEngine;
-
-namespace Microsoft.MixedReality.Toolkit.Editor.Build
-=======
 using MRTKPrefix.Utilities.Editor;
 using MRTKPrefix.WindowsDevicePortal;
 using UnityEngine;
 
 namespace MRTKPrefix.Build.Editor
->>>>>>> c56bcb93
 {
     public static class UwpBuildDeployPreferences
     {
