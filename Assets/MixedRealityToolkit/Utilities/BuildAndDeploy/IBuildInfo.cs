// Copyright (c) Microsoft Corporation. All rights reserved.
// Licensed under the MIT License. See LICENSE in the project root for license information.

using System;
using System.Collections.Generic;
using UnityEditor;
using UnityEditor.Build.Reporting;
using UnityEngine;

<<<<<<< HEAD
namespace Microsoft.MixedReality.Toolkit.Editor.Build
=======
namespace MRTKPrefix.Build.Editor
>>>>>>> c56bcb93
{
    /// <summary>
    /// The Build Info defines common properties for a build.
    /// </summary>
    public interface IBuildInfo
    {
        /// <summary>
        /// Is this build being issued from the command line?
        /// </summary>
        bool IsCommandLine { get; }

        /// <summary>
        /// The directory to put the final build output.
        /// </summary>
        /// <remarks>
        /// Defaults to "<see cref="Application.dataPath"/>/Builds/Platform Target/"
        /// </remarks>
        string OutputDirectory { get; set; }

        /// <summary>
        /// The list of scenes to include in the build.
        /// </summary>
        IEnumerable<string> Scenes { get; set; }

        /// <summary>
        /// A pre-build action to raise before building the Unity player.
        /// </summary>
        Action<IBuildInfo> PreBuildAction { get; set; }

        /// <summary>
        /// A post-build action to raise after building the Unity player.
        /// </summary>
        Action<IBuildInfo, BuildReport> PostBuildAction { get; set; }

        /// <summary>
        /// Build options to include in the Unity player build pipeline.
        /// </summary>
        BuildOptions BuildOptions { get; set; }

        /// <summary>
        /// The build target.
        /// </summary>
        BuildTarget BuildTarget { get; }

        /// <summary>
        /// Optional parameter to set the player's <see cref="ColorSpace"/>
        /// </summary>
        ColorSpace? ColorSpace { get; set; }

        /// <summary>
        /// Should the build auto increment the build version number?
        /// </summary>
        bool AutoIncrement { get; set; }

        /// <summary>
        /// The symbols associated with this build.
        /// </summary>
        string BuildSymbols { get; set; }

        /// <summary>
        /// The build configuration (i.e. debug, release, or master)
        /// </summary>
        string Configuration { get; set; }

        /// <summary>
        /// The build platform (i.e. x86, x64)
        /// </summary>
        string BuildPlatform { get; set; }
    }
}<|MERGE_RESOLUTION|>--- conflicted
+++ resolved
@@ -7,11 +7,7 @@
 using UnityEditor.Build.Reporting;
 using UnityEngine;
 
-<<<<<<< HEAD
-namespace Microsoft.MixedReality.Toolkit.Editor.Build
-=======
 namespace MRTKPrefix.Build.Editor
->>>>>>> c56bcb93
 {
     /// <summary>
     /// The Build Info defines common properties for a build.
