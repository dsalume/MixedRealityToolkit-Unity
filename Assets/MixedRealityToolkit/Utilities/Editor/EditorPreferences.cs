﻿// Copyright (c) Microsoft Corporation. All rights reserved.
// Licensed under the MIT License. See LICENSE in the project root for license information.

using UnityEditor;
using UnityEngine;

<<<<<<< HEAD
namespace Microsoft.MixedReality.Toolkit.Editor.Utilities
=======
namespace MRTKPrefix.Utilities.Editor
>>>>>>> c56bcb93
{
    /// <summary>
    /// Convenience class for setting Editor Preferences with <see cref="Application.productName"/> as key prefix.
    /// </summary>
    public static class EditorPreferences
    {
        /// <summary>
        /// Set the saved <see cref="string"/> from to <see cref="EditorPrefs"/>.
        /// </summary>
        /// <param name="key"></param>
        /// <param name="value"></param>
        public static void Set(string key, string value)
        {
            Debug.Assert(!string.IsNullOrWhiteSpace(key));
            EditorPrefs.SetString($"{Application.productName}_{key}", value);
        }

        /// <summary>
        /// Set the saved <see cref="bool"/> from to <see cref="EditorPrefs"/>.
        /// </summary>
        /// <param name="key"></param>
        /// <param name="value"></param>
        public static void Set(string key, bool value)
        {
            Debug.Assert(!string.IsNullOrWhiteSpace(key));
            EditorPrefs.SetBool($"{Application.productName}_{key}", value);
        }

        /// <summary>
        /// Set the saved <see cref="float"/> from the <see cref="EditorPrefs"/>.
        /// </summary>
        /// <param name="key"></param>
        /// <param name="value"></param>
        public static void Set(string key, float value)
        {
            Debug.Assert(!string.IsNullOrWhiteSpace(key));
            EditorPrefs.SetFloat($"{Application.productName}_{key}", value);
        }

        /// <summary>
        /// Set the saved <see cref="int"/> from the <see cref="EditorPrefs"/>.
        /// </summary>
        /// <param name="key"></param>
        /// <param name="value"></param>
        public static void Set(string key, int value)
        {
            Debug.Assert(!string.IsNullOrWhiteSpace(key));
            EditorPrefs.SetInt($"{Application.productName}_{key}", value);
        }

        /// <summary>
        /// Get the saved <see cref="string"/> from the <see cref="EditorPrefs"/>.
        /// </summary>
        /// <param name="key"></param>
        /// <param name="defaultValue"></param>
        public static string Get(string key, string defaultValue)
        {
            Debug.Assert(!string.IsNullOrWhiteSpace(key));

            if (EditorPrefs.HasKey($"{Application.productName}_{key}"))
            {
                return EditorPrefs.GetString($"{Application.productName}_{key}");
            }

            EditorPrefs.SetString($"{Application.productName}_{key}", defaultValue);
            return defaultValue;
        }

        /// <summary>
        /// Get the saved <see cref="bool"/> from the <see cref="EditorPrefs"/>.
        /// </summary>
        /// <param name="key"></param>
        /// <param name="defaultValue"></param>
        public static bool Get(string key, bool defaultValue)
        {
            Debug.Assert(!string.IsNullOrWhiteSpace(key));

            if (EditorPrefs.HasKey($"{Application.productName}_{key}"))
            {
                return EditorPrefs.GetBool($"{Application.productName}_{key}");
            }

            EditorPrefs.SetBool($"{Application.productName}_{key}", defaultValue);
            return defaultValue;
        }

        /// <summary>
        /// Get the saved <see cref="float"/> from the <see cref="EditorPrefs"/>.
        /// </summary>
        /// <param name="key"></param>
        /// <param name="defaultValue"></param>
        public static float Get(string key, float defaultValue)
        {
            Debug.Assert(!string.IsNullOrWhiteSpace(key));

            if (EditorPrefs.HasKey($"{Application.productName}_{key}"))
            {
                return EditorPrefs.GetFloat($"{Application.productName}_{key}");
            }

            EditorPrefs.SetFloat($"{Application.productName}_{key}", defaultValue);
            return defaultValue;
        }

        /// <summary>
        /// Get the saved <see cref="int"/> from the <see cref="EditorPrefs"/>.
        /// </summary>
        /// <param name="key"></param>
        /// <param name="defaultValue"></param>
        public static int Get(string key, int defaultValue)
        {
            Debug.Assert(!string.IsNullOrWhiteSpace(key));

            if (EditorPrefs.HasKey($"{Application.productName}_{key}"))
            {
                return EditorPrefs.GetInt($"{Application.productName}_{key}");
            }

            EditorPrefs.SetInt($"{Application.productName}_{key}", defaultValue);
            return defaultValue;
        }
    }
}<|MERGE_RESOLUTION|>--- conflicted
+++ resolved
@@ -4,11 +4,7 @@
 using UnityEditor;
 using UnityEngine;
 
-<<<<<<< HEAD
-namespace Microsoft.MixedReality.Toolkit.Editor.Utilities
-=======
 namespace MRTKPrefix.Utilities.Editor
->>>>>>> c56bcb93
 {
     /// <summary>
     /// Convenience class for setting Editor Preferences with <see cref="Application.productName"/> as key prefix.
