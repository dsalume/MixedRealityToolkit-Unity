﻿// Copyright (c) Microsoft Corporation. All rights reserved.
// Licensed under the MIT License. See LICENSE in the project root for license information.

using Microsoft.MixedReality.Toolkit.Utilities;

namespace Microsoft.MixedReality.Toolkit.Input
{
    public static class HandJointUtils
    {
        /// <summary>
        /// Tries to get the the pose of the requested joint for the first controller with the specified handedness.
        /// </summary>
        /// <param name="joint">The requested joint</param>
        /// <param name="handedness">The specific hand of interest. This should be either Handedness.Left or Handedness.Right</param>
        /// <param name="pose">The output pose data</param>
        public static bool TryGetJointPose(TrackedHandJoint joint, Handedness handedness, out MixedRealityPose pose)
        {
            return TryGetJointPose<IMixedRealityHand>(joint, handedness, out pose);
        }

        /// <summary>
        /// Try to find the first matching hand controller of the given type and return the pose of the requested joint for that hand.
        /// </summary>
        public static bool TryGetJointPose<T>(TrackedHandJoint joint, Handedness handedness, out MixedRealityPose pose) where T : class, IMixedRealityHand
        {
            T hand = FindHand<T>(handedness);
            if (hand != null)
            {
                return hand.TryGetJoint(joint, out pose);
            }

            pose = MixedRealityPose.ZeroIdentity;
            return false;
        }

        /// <summary>
        /// Find the first detected hand controller with matching handedness.
        /// </summary>
        /// <remarks>
        /// The given handeness should be either Handedness.Left or Handedness.Right.
        /// </remarks>
        public static IMixedRealityHand FindHand(Handedness handedness)
        {
<<<<<<< HEAD
            IMixedRealityInputSystem inputSystem = null;
            if (!MixedRealityServiceRegistry.TryGetService<IMixedRealityInputSystem>(out inputSystem)) { return null; }

            foreach (var detectedController in inputSystem.DetectedControllers)
=======
            return FindHand<IMixedRealityHand>(handedness);
        }

        /// <summary>
        /// Find the first detected hand controller of the given type with matching handedness.
        /// </summary>
        public static T FindHand<T>(Handedness handedness) where T : class, IMixedRealityHand
        {
            foreach (var detectedController in MixedRealityToolkit.InputSystem.DetectedControllers)
>>>>>>> 5b48f598
            {
                var hand = detectedController as T;
                if (hand != null)
                {
                    if (detectedController.ControllerHandedness == handedness)
                    {
                        return hand;
                    }
                }
            }
            return null;
        }
    }
}<|MERGE_RESOLUTION|>--- conflicted
+++ resolved
@@ -41,12 +41,6 @@
         /// </remarks>
         public static IMixedRealityHand FindHand(Handedness handedness)
         {
-<<<<<<< HEAD
-            IMixedRealityInputSystem inputSystem = null;
-            if (!MixedRealityServiceRegistry.TryGetService<IMixedRealityInputSystem>(out inputSystem)) { return null; }
-
-            foreach (var detectedController in inputSystem.DetectedControllers)
-=======
             return FindHand<IMixedRealityHand>(handedness);
         }
 
@@ -55,8 +49,10 @@
         /// </summary>
         public static T FindHand<T>(Handedness handedness) where T : class, IMixedRealityHand
         {
-            foreach (var detectedController in MixedRealityToolkit.InputSystem.DetectedControllers)
->>>>>>> 5b48f598
+            IMixedRealityInputSystem inputSystem = null;
+            if (!MixedRealityServiceRegistry.TryGetService<IMixedRealityInputSystem>(out inputSystem)) { return null; }
+
+            foreach (var detectedController in inputSystem.DetectedControllers)
             {
                 var hand = detectedController as T;
                 if (hand != null)
