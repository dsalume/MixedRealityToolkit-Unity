﻿// Copyright (c) Microsoft Corporation. All rights reserved.
// Licensed under the MIT License. See LICENSE in the project root for license information.

using Microsoft.MixedReality.Toolkit.Internal.Definitions.InputSystem;
using System;
using UnityEngine;

namespace Microsoft.MixedReality.Toolkit.Internal.Definitions.Devices
{
    /// <summary>
    /// Maps the capabilities of controllers, one definition should exist for each interaction profile.<para/>
    /// <remarks>Interactions can be any input the controller supports such as buttons, triggers, joysticks, dpads, and more.</remarks>
    /// </summary>
    [Serializable]
    public struct InteractionDefinition
    {
        public InteractionDefinition(uint id, AxisType axisType, DeviceInputType inputType, InputAction inputAction) : this()
        {
            Id = id;
            AxisType = axisType;
            InputType = inputType;
            InputAction = inputAction;
            positionData = Vector3.zero;
            rotationData = Quaternion.identity;
        }

        public InteractionDefinition(uint id, AxisType axisType, Devices.DeviceInputType inputType, InputAction inputAction) : this()
        {
            Id = id;
            AxisType = axisType;
            InputType = inputType;
            InputAction = inputAction;
        }

        #region Interaction Properties

        /// <summary>
        /// The Id assigned to the Interaction.
        /// </summary>
        public uint Id { get; }

        /// <summary>
        /// The axis type of the button, e.g. Analogue, Digital, etc.
        /// </summary>
        public AxisType AxisType { get; }

        /// <summary>
        /// The primary action of the input as defined by the controller SDK.
        /// </summary>
        public DeviceInputType InputType { get; }

        /// <summary>
        /// Action to be raised to the Input Manager when the input data has changed.
        /// </summary>
        public InputAction InputAction { get; }

        /// <summary>
        /// Has the value changed since the last reading.
        /// </summary>
        public bool Changed
        {
            get
            {
                bool returnValue = changed;

                if (changed)
                {
                    changed = false;
                }

                return returnValue;
            }
            private set
            {
                changed = value;
            }
        }

        #endregion Interaction Properties

        #region Definition Data items

        [SerializeField]
        private object rawData;

        [SerializeField]
        private bool boolData;

        [SerializeField]
        private float floatData;

        [SerializeField]
        private Vector2 vector2Data;

        [SerializeField]
        private Vector3 positionData;

        [SerializeField]
        private Quaternion rotationData;

<<<<<<< HEAD
=======
        [SerializeField]
        private Tuple<Vector3, Quaternion> transformData;

        [SerializeField]
        private bool changed;

>>>>>>> 5bdbd567
        #endregion Definition Data items

        #region Get Operators

        public T GetValue<T>()
        {
            switch (AxisType)
            {
<<<<<<< HEAD
=======
                case AxisType.None:
                case AxisType.Raw:
                    return (T)Convert.ChangeType(rawData, typeof(T));
>>>>>>> 5bdbd567
                case AxisType.Digital:
                    return (T)Convert.ChangeType(boolData, typeof(T));
                case AxisType.SingleAxis:
                    return (T)Convert.ChangeType(floatData, typeof(T));
                case AxisType.DualAxis:
                    return (T)Convert.ChangeType(vector2Data, typeof(T));
                case AxisType.ThreeDoFPosition:
                    return (T)Convert.ChangeType(positionData, typeof(T));
                case AxisType.ThreeDoFRotation:
                    return (T)Convert.ChangeType(rotationData, typeof(T));
                case AxisType.SixDoF:
<<<<<<< HEAD
                    return (T)Convert.ChangeType(GetTransform(), typeof(T));
                case AxisType.Raw:
                case AxisType.None:
                default:
                    return (T)Convert.ChangeType(rawData, typeof(T));
=======
                    return (T)Convert.ChangeType(transformData, typeof(T));
                default:
                    throw new ArgumentOutOfRangeException();
>>>>>>> 5bdbd567
            }
        }

        public object GetRaw()
        {
            return rawData;
        }

        public bool GetBool()
        {
            return boolData;
        }

        public float GetFloat()
        {
            return floatData;
        }

        public Vector2 GetVector2()
        {
            return vector2Data;
        }

        public Vector3 GetPosition()
        {
            return positionData;
        }

        public Quaternion GetRotation()
        {
            return rotationData;
        }

        public Tuple<Vector3, Quaternion> GetTransform()
        {
            return new Tuple<Vector3, Quaternion>(positionData, rotationData);
        }

        #endregion Get Operators

        #region Set Operators

        public void SetValue<T>(T newValue)
        {
            switch (AxisType)
            {
                case AxisType.None:
                case AxisType.Raw:
                    SetValue((object)newValue);
                    break;
                case AxisType.Digital:
                    SetValue((bool)Convert.ChangeType(newValue, typeof(bool)));
                    break;
                case AxisType.SingleAxis:
                    SetValue((float)Convert.ChangeType(newValue, typeof(float)));
                    break;
                case AxisType.DualAxis:
                    SetValue((Vector2)Convert.ChangeType(newValue, typeof(Vector2)));
                    break;
                case AxisType.ThreeDoFPosition:
                    SetValue((Vector3)Convert.ChangeType(newValue, typeof(Vector3)));
                    break;
                case AxisType.ThreeDoFRotation:
                    SetValue((Quaternion)Convert.ChangeType(newValue, typeof(Quaternion)));
                    break;
                case AxisType.SixDoF:
                    SetValue((Tuple<Vector3, Quaternion>)Convert.ChangeType(newValue, typeof(Tuple<Vector3, Quaternion>)));
                    break;
                default:
                    throw new ArgumentOutOfRangeException();
            }
        }

        public void SetValue(object newValue)
        {
            if (AxisType == AxisType.Raw)
            {
                Changed = rawData != newValue;
                rawData = newValue;
            }
            else
            {
                throw new InvalidOperationException();
            }
        }

        public void SetValue(bool newValue)
        {
            if (AxisType == AxisType.Digital)
            {
                Changed = boolData != newValue;
                boolData = newValue;
            }
            else
            {
                throw new InvalidOperationException();
            }
        }

        public void SetValue(float newValue)
        {
            if (AxisType == AxisType.SingleAxis)
            {
                Changed = !floatData.Equals(newValue);
                floatData = newValue;
            }
            else
            {
                throw new InvalidOperationException();
            }
        }

        public void SetValue(Vector2 newValue)
        {
            if (AxisType == AxisType.DualAxis)
            {
                Changed = vector2Data != newValue;
                vector2Data = newValue;
            }
            else
            {
                throw new InvalidOperationException();
            }
        }

        public void SetValue(Vector3 newValue)
        {
            if (AxisType == AxisType.ThreeDoFPosition)
            {
                Changed = positionData != newValue;
                positionData = newValue;
            }
            else
            {
                throw new InvalidOperationException();
            }
        }

        public void SetValue(Quaternion newValue)
        {
            if (AxisType == AxisType.ThreeDoFRotation)
            {
                Changed = rotationData != newValue;
                rotationData = newValue;
            }
            else
            {
                throw new InvalidOperationException();
            }
        }

        public void SetValue(Tuple<Vector3, Quaternion> newValue)
        {
            if (AxisType == AxisType.SixDoF)
            {
<<<<<<< HEAD
                Changed = newValue.Item1 != positionData || newValue.Item2 != rotationData;
                positionData = newValue.Item1;
                rotationData = newValue.Item2;
=======
                Changed = transformData == null && newValue != null ||
                          transformData != null && newValue == null ||
                          transformData != null && newValue != null &&
                          (transformData.Item1 != newValue.Item1 || transformData.Item2 != newValue.Item2);

                transformData = newValue;

                if (transformData != null)
                {
                    positionData = transformData.Item1;
                    rotationData = transformData.Item2;
                }
                else
                {
                    positionData = Vector3.zero;
                    rotationData = Quaternion.identity;
                }
            }
            else
            {
                throw new InvalidOperationException();
>>>>>>> 5bdbd567
            }
        }

        #endregion Set Operators
    }
}<|MERGE_RESOLUTION|>--- conflicted
+++ resolved
@@ -24,14 +24,6 @@
             rotationData = Quaternion.identity;
         }
 
-        public InteractionDefinition(uint id, AxisType axisType, Devices.DeviceInputType inputType, InputAction inputAction) : this()
-        {
-            Id = id;
-            AxisType = axisType;
-            InputType = inputType;
-            InputAction = inputAction;
-        }
-
         #region Interaction Properties
 
         /// <summary>
@@ -98,15 +90,12 @@
         [SerializeField]
         private Quaternion rotationData;
 
-<<<<<<< HEAD
-=======
         [SerializeField]
         private Tuple<Vector3, Quaternion> transformData;
 
         [SerializeField]
         private bool changed;
 
->>>>>>> 5bdbd567
         #endregion Definition Data items
 
         #region Get Operators
@@ -115,12 +104,9 @@
         {
             switch (AxisType)
             {
-<<<<<<< HEAD
-=======
                 case AxisType.None:
                 case AxisType.Raw:
                     return (T)Convert.ChangeType(rawData, typeof(T));
->>>>>>> 5bdbd567
                 case AxisType.Digital:
                     return (T)Convert.ChangeType(boolData, typeof(T));
                 case AxisType.SingleAxis:
@@ -132,17 +118,9 @@
                 case AxisType.ThreeDoFRotation:
                     return (T)Convert.ChangeType(rotationData, typeof(T));
                 case AxisType.SixDoF:
-<<<<<<< HEAD
-                    return (T)Convert.ChangeType(GetTransform(), typeof(T));
-                case AxisType.Raw:
-                case AxisType.None:
-                default:
-                    return (T)Convert.ChangeType(rawData, typeof(T));
-=======
                     return (T)Convert.ChangeType(transformData, typeof(T));
                 default:
                     throw new ArgumentOutOfRangeException();
->>>>>>> 5bdbd567
             }
         }
 
@@ -178,7 +156,7 @@
 
         public Tuple<Vector3, Quaternion> GetTransform()
         {
-            return new Tuple<Vector3, Quaternion>(positionData, rotationData);
+            return transformData;
         }
 
         #endregion Get Operators
@@ -298,11 +276,6 @@
         {
             if (AxisType == AxisType.SixDoF)
             {
-<<<<<<< HEAD
-                Changed = newValue.Item1 != positionData || newValue.Item2 != rotationData;
-                positionData = newValue.Item1;
-                rotationData = newValue.Item2;
-=======
                 Changed = transformData == null && newValue != null ||
                           transformData != null && newValue == null ||
                           transformData != null && newValue != null &&
@@ -324,7 +297,6 @@
             else
             {
                 throw new InvalidOperationException();
->>>>>>> 5bdbd567
             }
         }
 
