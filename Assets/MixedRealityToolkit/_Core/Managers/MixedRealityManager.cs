﻿// Copyright (c) Microsoft Corporation. All rights reserved.
// Licensed under the MIT License. See LICENSE in the project root for license information.

using Microsoft.MixedReality.Toolkit.Core.Definitions;
using Microsoft.MixedReality.Toolkit.Core.Extensions;
using Microsoft.MixedReality.Toolkit.Core.Interfaces;
using Microsoft.MixedReality.Toolkit.Core.Interfaces.BoundarySystem;
using Microsoft.MixedReality.Toolkit.Core.Interfaces.Diagnostics;
using Microsoft.MixedReality.Toolkit.Core.Interfaces.InputSystem;
using Microsoft.MixedReality.Toolkit.Core.Interfaces.TeleportSystem;
using Microsoft.MixedReality.Toolkit.Core.Utilities;
using System;
using System.Collections.Generic;
using System.Linq;
using UnityEngine;

namespace Microsoft.MixedReality.Toolkit.Core.Managers
{
    /// <summary>
    /// The Mixed Reality manager is responsible for coordinating the operation of the Mixed Reality Toolkit.
    /// It provides a service registry for all active managers that are used within a project as well as providing the active configuration profile for the project.
    /// The Profile can be swapped out at any time to meet the needs of your project.
    /// </summary>
    public class MixedRealityManager : MonoBehaviour
    {
        #region Mixed Reality Manager Profile configuration

        private bool isMixedRealityManagerInitializing = false;

        /// <summary>
        /// Checks if there is a valid instance of the MixedRealityManager, then checks if there
        /// is there a valid Active Profile on this manager.
        /// </summary>
        public static bool HasActiveProfile
        {
            get
            {
                if (!IsInitialized)
                {
                    return false;
                }

                if (!ConfirmInitialized())
                {
                    return false;
                }

                return Instance.ActiveProfile != null;
            }
        }

        /// <summary>
        /// The active profile of the Mixed Reality Manager which controls which components are active and their initial configuration.
        /// *Note configuration is used on project initialization or replacement, changes to properties while it is running has no effect.
        /// </summary>
        [SerializeField]
        [Tooltip("The current active configuration for the Mixed Reality project")]
        private MixedRealityConfigurationProfile activeProfile = null;

        /// <summary>
        /// The public property of the Active Profile, ensuring events are raised on the change of the configuration
        /// </summary>
        public MixedRealityConfigurationProfile ActiveProfile
        {
            get
            {
#if UNITY_EDITOR
                if (!Application.isPlaying && activeProfile == null)
                {
                    UnityEditor.Selection.activeObject = Instance;
                    UnityEditor.EditorGUIUtility.PingObject(Instance);
                }
#endif // UNITY_EDITOR
                return activeProfile;
            }
            set
            {
                ResetConfiguration(value);
            }
        }

        /// <summary>
        /// When a configuration Profile is replaced with a new configuration, force all managers to reset and read the new values
        /// </summary>
        /// <param name="profile"></param>
        public void ResetConfiguration(MixedRealityConfigurationProfile profile)
        {
            if (activeProfile != null)
            {
                DisableAllManagers();
                DestroyAllManagers();
            }

            activeProfile = profile;

            if (profile != null)
            {
                DisableAllManagers();
                DestroyAllManagers();
            }

            Initialize();
        }

        #endregion Mixed Reality Manager Profile configuration

        #region Mixed Reality runtime component registry

        /// <summary>
        /// Local component registry for the Mixed Reality Manager, to allow runtime use of the Manager.
        /// </summary>
        public List<Tuple<Type, IMixedRealityManager>> MixedRealityComponents { get; } = new List<Tuple<Type, IMixedRealityManager>>();

        private int mixedRealityComponentsCount = 0;

        #endregion Mixed Reality runtime component registry

        /// <summary>
        /// Function called when the instance is assigned.
        /// Once all managers are registered and properties updated, the Mixed Reality Manager will initialize all active managers.
        /// This ensures all managers can reference each other once started.
        /// </summary>
        private void Initialize()
        {
            isMixedRealityManagerInitializing = true;

            //If the Mixed Reality Manager is not configured, stop.
            if (ActiveProfile == null)
            {
                Debug.LogError("No Mixed Reality Configuration Profile found, cannot initialize the Mixed Reality Manager");
                return;
            }

#if UNITY_EDITOR
            if (ActiveProfile.ActiveManagers.Count > 0)
            {
                if (!Application.isPlaying)
                {
                    DisableAllManagers();
                    DestroyAllManagers();
                }
                else
                {
                    mixedRealityComponentsCount = 0;
                    MixedRealityComponents.Clear();
                    ActiveProfile.ActiveManagers.Clear();
                }
            }
#endif

            if (ActiveProfile.IsCameraProfileEnabled)
            {
                if (ActiveProfile.CameraProfile.IsCameraPersistent)
                {
                    CameraCache.Main.transform.root.DontDestroyOnLoad();
                }

                if (ActiveProfile.CameraProfile.IsOpaque)
                {
                    ActiveProfile.CameraProfile.ApplySettingsForOpaqueDisplay();
                }
                else
                {
                    ActiveProfile.CameraProfile.ApplySettingsForTransparentDisplay();
                }
            }

            #region  Managers Registration

            // If the Input system has been selected for initialization in the Active profile, enable it in the project
            if (ActiveProfile.IsInputSystemEnabled)
            {
#if UNITY_EDITOR
                // Make sure unity axis mappings are set.
                Utilities.Editor.InputMappingAxisUtility.CheckUnityInputManagerMappings(Definitions.Devices.ControllerMappingLibrary.UnityInputManagerAxes);
#endif

                AddManager(typeof(IMixedRealityInputSystem), Activator.CreateInstance(ActiveProfile.InputSystemType) as IMixedRealityInputSystem);

                if (InputSystem == null)
                {
                    Debug.LogError("Failed to start the Input System!");
                }
            }

            // If the Boundary system has been selected for initialization in the Active profile, enable it in the project
            if (ActiveProfile.IsBoundarySystemEnabled)
            {
                AddManager(typeof(IMixedRealityBoundarySystem), Activator.CreateInstance(ActiveProfile.BoundarySystemSystemType) as IMixedRealityBoundarySystem);
            }

            if (BoundarySystem == null)
            {
                Debug.LogError("Failed to start the Boundary System!");
            }

            // If the Teleport system has been selected for initialization in the Active profile, enable it in the project
            if (ActiveProfile.IsTeleportSystemEnabled)
            {
                AddManager(typeof(IMixedRealityTeleportSystem), Activator.CreateInstance(ActiveProfile.TeleportSystemSystemType) as IMixedRealityTeleportSystem);
            }

<<<<<<< HEAD
            if (TeleportSystem == null)
            {
                Debug.LogError("Failed to start the Teleport System!");
=======
            if (ActiveProfile.IsDiagnosticsSystemEnabled)
            {
                AddManager(typeof(IMixedRealityDiagnosticsManager), Activator.CreateInstance(ActiveProfile.DiagnosticsSystemSystemType) as IMixedRealityDiagnosticsManager);
>>>>>>> cd20d722
            }

            if (ActiveProfile.RegisteredComponentsProfile != null)
            {
                for (int i = 0; i < ActiveProfile.RegisteredComponentsProfile.Configurations?.Length; i++)
                {
                    var configuration = ActiveProfile.RegisteredComponentsProfile.Configurations[i];
#if UNITY_EDITOR
                    if (UnityEditor.EditorUserBuildSettings.activeBuildTarget.IsPlatformSupported(configuration.RuntimePlatform))
#else
                    if (Application.platform.IsPlatformSupported(configuration.RuntimePlatform))
#endif
                    {
                        if (configuration.ComponentType.Type != null)
                        {
                            AddManager(typeof(IMixedRealityComponent), Activator.CreateInstance(configuration.ComponentType, configuration.ComponentName, configuration.Priority) as IMixedRealityComponent);
                        }
                    }
                }
            }

            #endregion Manager Registration

            #region Managers Initialization

            //TODO should this be optional?
            //Sort the managers based on Priority
            var orderedManagers = ActiveProfile.ActiveManagers.OrderBy(m => m.Value.Priority).ToArray();
            ActiveProfile.ActiveManagers.Clear();

            foreach (var manager in orderedManagers)
            {
                AddManager(manager.Key, manager.Value);
            }

            InitializeAllManagers();

            #endregion Managers Initialization

            isMixedRealityManagerInitializing = false;
        }

        #region MonoBehaviour Implementation

        private static MixedRealityManager instance;

        /// <summary>
        /// Returns the Singleton instance of the classes type.
        /// If no instance is found, then we search for an instance in the scene.
        /// If more than one instance is found, we throw an error and no instance is returned.
        /// </summary>
        public static MixedRealityManager Instance
        {
            get
            {
                if (IsInitialized)
                {
                    return instance;
                }

                if (Application.isPlaying && !searchForInstance)
                {
                    return null;
                }

                MixedRealityManager[] objects = FindObjectsOfType<MixedRealityManager>();
                searchForInstance = false;

                switch (objects.Length)
                {
                    case 0:
                        instance = new GameObject(nameof(MixedRealityManager)).AddComponent<MixedRealityManager>();
                        break;
                    case 1:
                        instance = objects[0];
                        break;
                    default:
                        Debug.LogError($"Expected exactly 1 {nameof(MixedRealityManager)} but found {objects.Length}.");
                        return null;
                }

                instance.InitializeInternal();
                return instance;
            }
        }

        /// <summary>
        /// Flag to search for instance the first time Instance property is called.
        /// Subsequent attempts will generally switch this flag false, unless the instance was destroyed.
        /// </summary>
        // ReSharper disable once StaticMemberInGenericType
        private static bool searchForInstance = true;

        /// <summary>
        /// Expose an assertion whether the MixedRealityManager class is initialized.
        /// </summary>
        public static void AssertIsInitialized()
        {
            Debug.Assert(IsInitialized, "The MixedRealityManager has not been initialized.");
        }

        /// <summary>
        /// Returns whether the instance has been initialized or not.
        /// </summary>
        public static bool IsInitialized => instance != null;

        /// <summary>
        /// Static function to determine if the MixedRealityManager class has been initialized or not.
        /// </summary>
        /// <returns></returns>
        public static bool ConfirmInitialized()
        {
            // ReSharper disable once UnusedVariable
            // Assigning the Instance to access is used Implicitly.
            MixedRealityManager access = Instance;
            return IsInitialized;
        }

        /// <summary>
        /// Lock property for the Mixed Reality Manager to prevent reinitialization
        /// </summary>
        private readonly object initializedLock = new object();

        private void InitializeInternal()
        {
            lock (initializedLock)
            {
                if (IsInitialized) { return; }

                instance = this;

                if (Application.isPlaying)
                {
                    DontDestroyOnLoad(instance.transform.root);
                }

                Application.quitting += ApplicationOnQuitting;

#if UNITY_EDITOR
                UnityEditor.EditorApplication.playModeStateChanged += playModeState =>
                {
                    if (playModeState == UnityEditor.PlayModeStateChange.ExitingEditMode && activeProfile == null)
                    {
                        UnityEditor.EditorApplication.isPlaying = false;
                        UnityEditor.Selection.activeObject = Instance;
                        UnityEditor.EditorGUIUtility.PingObject(Instance);
                    }
                };
#endif // UNITY_EDITOR

                Initialize();
            }
        }

        private void ApplicationOnQuitting()
        {
            DisableAllManagers();
            DestroyAllManagers();
        }

        /// <summary>
        /// Base Awake method that sets the Singleton's unique instance.
        /// Called by Unity when initializing a MonoBehaviour.
        /// Scripts that extend Singleton should be sure to call base.Awake() unless they want
        /// lazy initialization
        /// </summary>
        private void Awake()
        {
            if (IsInitialized && instance != this)
            {
                if (Application.isEditor)
                {
                    DestroyImmediate(this);
                }
                else
                {
                    Destroy(this);
                }

                Debug.LogWarning("Trying to instantiate a second instance of the Mixed Reality Manager. Additional Instance was destroyed");
            }
            else if (!IsInitialized)
            {
                InitializeInternal();
                searchForInstance = false;
            }
        }

        /// <summary>
        /// The MonoBehaviour OnEnable event, which is then circulated to all active managers
        /// </summary>
        private void OnEnable()
        {
            EnableAllManagers();
        }

        /// <summary>
        /// The MonoBehaviour Update event, which is then circulated to all active managers
        /// </summary>
        private void Update()
        {
            UpdateAllManagers();
        }

        /// <summary>
        /// The MonoBehaviour OnDisable event, which is then circulated to all active managers
        /// </summary>
        private void OnDisable()
        {
            DisableAllManagers();
        }

        /// <summary>
        /// The MonoBehaviour Destroy event, which is then circulated to all active managers prior to the Mixed Reality Manager being destroyed
        /// </summary>
        private void OnDestroy()
        {
            DestroyAllManagers();

            if (instance == this)
            {
                instance = null;
                searchForInstance = true;
            }
        }

        #endregion MonoBehaviour Implementation

        #region Manager Container Management

        #region Individual Manager Management

        /// <summary>
        /// Add a new manager to the Mixed Reality Manager active Manager registry.
        /// </summary>
        /// <param name="type">The interface type for the system to be managed.  E.G. InputSystem, BoundarySystem</param>
        /// <param name="manager">The Instance of the manager class to register</param>
        public void AddManager(Type type, IMixedRealityManager manager)
        {
            if (ActiveProfile == null)
            {
                Debug.LogError($"Unable to add a new {type.Name} Manager as the Mixed Reality manager has to Active Profile");
            }

            if (type == null) { throw new ArgumentNullException(nameof(type)); }
            if (manager == null) { throw new ArgumentNullException(nameof(manager)); }

            if (IsCoreManagerType(type))
            {
                IMixedRealityManager preexistingManager;
                if (IsCoreManagerType(type))
                {
                    ActiveProfile.ActiveManagers.TryGetValue(type, out preexistingManager);
                }
                else
                {
                    GetComponentByType(type, out preexistingManager);
                }

                if (preexistingManager == null)
                {
                    ActiveProfile.ActiveManagers.Add(type, manager);
                }
                else
                {
                    Debug.LogError($"There's already a {type.Name} registered.");
                }
            }
            else
            {
                MixedRealityComponents.Add(new Tuple<Type, IMixedRealityManager>(type, manager));
                if (!isMixedRealityManagerInitializing) { manager.Initialize(); }
                mixedRealityComponentsCount = MixedRealityComponents.Count;
            }
        }

        /// <summary>
        /// Generic function used to retrieve a manager from the Mixed Reality Manager active manager registry
        /// </summary>
        /// <typeparam name="T">The interface type for the system to be retrieved.  E.G. InputSystem, BoundarySystem.
        /// *Note type should be the Interface of the system to be retrieved and not the class itself</typeparam>
        /// <returns>The instance of the manager class that is registered with the selected Interface</returns>
        public T GetManager<T>() where T : IMixedRealityManager
        {
            return (T)GetManager(typeof(T));
        }

        /// <summary>
        /// Retrieve a manager from the Mixed Reality Manager active manager registry
        /// </summary>
        /// <param name="type">The interface type for the system to be retrieved.  E.G. InputSystem, BoundarySystem</param>
        /// <returns>The Mixed Reality manager of the specified type</returns>
        public IMixedRealityManager GetManager(Type type)
        {
            if (ActiveProfile == null)
            {
                throw new ArgumentNullException($"Unable to get {nameof(type)} Manager as the Mixed Reality Manager has no Active Profile.");
            }

            if (!IsInitialized)
            {
                throw new ArgumentNullException($"Unable to get {nameof(type)} Manager as the Mixed Reality Manager has not been initialized!");
            }

            if (type == null) { throw new ArgumentNullException(nameof(type)); }

            IMixedRealityManager manager;
            if (IsCoreManagerType(type))
            {
                ActiveProfile.ActiveManagers.TryGetValue(type, out manager);
            }
            else
            {
                GetComponentByType(type, out manager);
            }

            if (manager == null)
            {
                throw new NullReferenceException($"Unable to find {type.Name}.");
            }

            return manager;
        }

        /// <summary>
        /// Retrieve a manager from the Mixed Reality Manager active manager registry
        /// </summary>
        /// <param name="type">The interface type for the system to be retrieved.  E.G. InputSystem, BoundarySystem</param>
        /// <param name="managerName">Name of the specific manager</param>
        /// <returns>The Mixed Reality manager of the specified type</returns>
        public IMixedRealityManager GetManager(Type type, string managerName)
        {
            if (ActiveProfile == null)
            {
                throw new ArgumentNullException($"Unable to get {managerName} Manager as the Mixed Reality Manager has no Active Profile");
            }

            if (type == null) { throw new ArgumentNullException(nameof(type)); }
            if (string.IsNullOrEmpty(managerName)) { throw new ArgumentNullException(nameof(managerName)); }

            IMixedRealityManager manager;
            if (IsCoreManagerType(type))
            {
                ActiveProfile.ActiveManagers.TryGetValue(type, out manager);
            }
            else
            {
                GetComponentByTypeAndName(type, managerName, out manager);
            }

            if (manager == null)
            {
                throw new NullReferenceException($"Unable to find {managerName} Manager.");
            }

            return manager;
        }

        /// <summary>
        /// Remove all managers from the Mixed Reality Manager active manager registry for a given type
        /// </summary>
        /// <param name="type">The interface type for the system to be removed.  E.G. InputSystem, BoundarySystem</param>
        public void RemoveManager(Type type)
        {
            if (ActiveProfile == null)
            {
                throw new ArgumentNullException($"Unable to remove {nameof(type)} Manager as the Mixed Reality Manager has no Active Profile");
            }

            if (type == null) { throw new ArgumentNullException(nameof(type)); }

            if (IsCoreManagerType(type))
            {
                ActiveProfile.ActiveManagers.Remove(type);
            }
            else
            {
                IMixedRealityManager manager;
                GetComponentByType(type, out manager);
                if (manager != null)
                {
                    MixedRealityComponents.Remove(new Tuple<Type, IMixedRealityManager>(type, manager));
                }
            }
        }

        /// <summary>
        /// Remove managers from the Mixed Reality Manager active manager registry for a given type and name
        /// Name is only supported for Mixed Reality runtime components
        /// </summary>
        /// <param name="type">The interface type for the system to be removed.  E.G. InputSystem, BoundarySystem</param>
        /// <param name="managerName">The name of the manager to be removed. (Only for runtime components) </param>
        public void RemoveManager(Type type, string managerName)
        {
            if (ActiveProfile == null)
            {
                throw new ArgumentNullException($"Unable to remove {nameof(type)} Manager as the Mixed Reality Manager has no Active Profile");
            }

            if (type == null) { throw new ArgumentNullException(nameof(type)); }
            if (string.IsNullOrEmpty(managerName)) { throw new ArgumentNullException(nameof(managerName)); }

            if (IsCoreManagerType(type))
            {
                ActiveProfile.ActiveManagers.Remove(type);
            }
            else
            {
                IMixedRealityManager manager;
                GetComponentByTypeAndName(type, managerName, out manager);
                if (manager != null)
                {
                    MixedRealityComponents.Remove(new Tuple<Type, IMixedRealityManager>(type, manager));
                }
            }
        }

        /// <summary>
        /// Disable all managers in the Mixed Reality Manager active manager registry for a given type
        /// </summary>
        /// <param name="type">The interface type for the system to be removed.  E.G. InputSystem, BoundarySystem</param>
        public void DisableManager(Type type)
        {
            if (type == null) { throw new ArgumentNullException(nameof(type)); }

            if (IsCoreManagerType(type))
            {
                GetManager(type).Disable();
            }
            else
            {
                foreach (var manager in GetManagers(type))
                {
                    manager.Disable();
                }
            }
        }

        /// <summary>
        /// Disable a specific manager from the Mixed Reality Manager active manager registry
        /// </summary>
        /// <param name="type">The interface type for the system to be removed.  E.G. InputSystem, BoundarySystem</param>
        /// <param name="managerName">Name of the specific manager</param>
        public void DisableManager(Type type, string managerName)
        {
            if (type == null) { throw new ArgumentNullException(nameof(type)); }
            if (string.IsNullOrEmpty(managerName)) { throw new ArgumentNullException(nameof(managerName)); }

            if (IsCoreManagerType(type))
            {
                GetManager(type).Disable();
            }
            else
            {
                foreach (var manager in GetManagers(type, managerName))
                {
                    manager.Disable();
                }
            }
        }

        /// <summary>
        /// Enable all managers in the Mixed Reality Manager active manager registry for a given type
        /// </summary>
        /// <param name="type">The interface type for the system to be removed.  E.G. InputSystem, BoundarySystem</param>
        public void EnableManager(Type type)
        {
            if (type == null) { throw new ArgumentNullException(nameof(type)); }

            if (IsCoreManagerType(type))
            {
                GetManager(type).Enable();
            }
            else
            {
                foreach (var manager in GetManagers(type))
                {
                    manager.Enable();
                }
            }
        }

        /// <summary>
        /// Enable a specific manager from the Mixed Reality Manager active manager registry
        /// </summary>
        /// <param name="type">The interface type for the system to be removed.  E.G. InputSystem, BoundarySystem</param>
        /// <param name="managerName">Name of the specific manager</param>
        public void EnableManager(Type type, string managerName)
        {
            if (type == null) { throw new ArgumentNullException(nameof(type)); }
            if (string.IsNullOrEmpty(managerName)) { throw new ArgumentNullException(nameof(managerName)); }

            if (IsCoreManagerType(type))
            {
                GetManager(type).Enable();
            }
            else
            {
                foreach (var manager in GetManagers(type, managerName))
                {
                    manager.Enable();
                }
            }
        }

        #endregion Individual Manager Management

        #region Multiple Managers Management

        /// <summary>
        /// Retrieve all managers from the Mixed Reality Manager active manager registry for a given type and an optional name
        /// </summary>
        /// <param name="type">The interface type for the system to be retrieved.  E.G. InputSystem, BoundarySystem</param>
        /// <returns>An array of Managers that meet the search criteria</returns>
        public IEnumerable<IMixedRealityManager> GetManagers(Type type)
        {
            if (type == null) { throw new ArgumentNullException(nameof(type)); }

            return GetManagers(type, string.Empty);
        }

        /// <summary>
        /// Retrieve all managers from the Mixed Reality Manager active manager registry for a given type and an optional name
        /// </summary>
        /// <param name="type">The interface type for the system to be retrieved.  E.G. InputSystem, BoundarySystem</param>
        /// <param name="managerName">Name of the specific manager</param>
        /// <returns>An array of Managers that meet the search criteria</returns>
        public List<IMixedRealityManager> GetManagers(Type type, string managerName)
        {
            if (ActiveProfile == null)
            {
                throw new ArgumentNullException($"Unable to get {nameof(type)} Manager as the Mixed Reality Manager has no Active Profile");
            }

            if (type == null) { throw new ArgumentNullException(nameof(type)); }

            var managers = new List<IMixedRealityManager>();

            if (IsCoreManagerType(type))
            {
                foreach (var manager in ActiveProfile.ActiveManagers)
                {
                    if (manager.Key.Name == type.Name)
                    {
                        managers.Add(manager.Value);
                    }
                }
            }
            else
            {
                // If no name provided, return all components of the same type. Else return the type/name combination.
                if (string.IsNullOrWhiteSpace(managerName))
                {
                    GetComponentsByType(type, ref managers);
                }
                else
                {
                    GetComponentsByTypeAndName(type, managerName, ref managers);
                }
            }

            return managers;
        }

        private void InitializeAllManagers()
        {
            //If the Mixed Reality Manager is not configured, stop.
            if (activeProfile == null) { return; }

            //Initialize all managers
            foreach (var manager in activeProfile.ActiveManagers)
            {
                manager.Value.Initialize();
            }

            // Enable all registered runtime components
            foreach (var manager in MixedRealityComponents)
            {
                manager.Item2.Initialize();
            }
        }

        private void ResetAllManagers()
        {
            //If the Mixed Reality Manager is not configured, stop.
            if (activeProfile == null) { return; }

            // Reset all active managers in the registry
            foreach (var manager in activeProfile.ActiveManagers)
            {
                manager.Value.Reset();
            }

            // Reset all registered runtime components
            foreach (var manager in MixedRealityComponents)
            {
                manager.Item2.Reset();
            }
        }

        private void EnableAllManagers()
        {
            //If the Mixed Reality Manager is not configured, stop.
            if (activeProfile == null) { return; }

            // Enable all active managers in the registry
            foreach (var manager in activeProfile.ActiveManagers)
            {
                manager.Value.Enable();
            }

            // Enable all registered runtime components
            foreach (var manager in MixedRealityComponents)
            {
                manager.Item2.Enable();
            }
        }

        private void UpdateAllManagers()
        {
            //If the Mixed Reality Manager is not configured, stop.
            if (activeProfile == null) { return; }

            // Update manager registry
            foreach (var manager in activeProfile.ActiveManagers)
            {
                manager.Value.Update();
            }

            //Update runtime component registry
            foreach (var manager in MixedRealityComponents)
            {
                manager.Item2.Update();
            }
        }

        private void DisableAllManagers()
        {
            //If the Mixed Reality Manager is not configured, stop.
            if (activeProfile == null) { return; }

            // Disable all active managers in the registry
            foreach (var manager in activeProfile.ActiveManagers)
            {
                manager.Value.Disable();
            }

            // Disable all registered runtime components
            foreach (var manager in MixedRealityComponents)
            {
                manager.Item2.Disable();
            }
        }

        private void DestroyAllManagers()
        {
            //If the Mixed Reality Manager is not configured, stop.
            if (activeProfile == null) { return; }

            // Destroy all active managers in the registry
            foreach (var manager in activeProfile.ActiveManagers)
            {
                manager.Value.Destroy();
            }

            activeProfile.ActiveManagers.Clear();

            // Destroy all registered runtime components
            foreach (var manager in MixedRealityComponents)
            {
                manager.Item2.Destroy();
            }

            MixedRealityComponents.Clear();
        }

        #endregion Multiple Managers Management

        #region Manager Utilities

        /// <summary>
        /// Generic function used to interrogate the Mixed Reality Manager active manager registry for the existence of a manager
        /// </summary>
        /// <typeparam name="T">The interface type for the system to be retrieved.  E.G. InputSystem, BoundarySystem.
        /// *Note type should be the Interface of the system to be retrieved and not the class itself</typeparam>
        /// <returns>True, there is a manager registered with the selected interface, False, no manager found for that interface</returns>
        public bool ManagerExists<T>() where T : class
        {
            IMixedRealityManager manager;
            ActiveProfile.ActiveManagers.TryGetValue(typeof(T), out manager);
            return manager != null;
        }

        private bool IsCoreManagerType(Type type)
        {
            if (type == null) { throw new ArgumentNullException(nameof(type)); }

            return type == typeof(IMixedRealityInputSystem) ||
                   type == typeof(IMixedRealityTeleportSystem) ||
                   type == typeof(IMixedRealityBoundarySystem) ||
                   type == typeof(IMixedRealityDiagnosticsManager);
        }

        /// <summary>
        /// Retrieve the first component from the registry that meets the selected type
        /// </summary>
        /// <param name="type">Interface type of the component being requested</param>
        /// <param name="manager">return parameter of the function</param>
        private void GetComponentByType(Type type, out IMixedRealityManager manager)
        {
            if (type == null) { throw new ArgumentNullException(nameof(type)); }

            GetComponentByTypeAndName(type, string.Empty, out manager);
        }

        /// <summary>
        /// Retrieve the first component from the registry that meets the selected type and name
        /// </summary>
        /// <param name="type">Interface type of the component being requested</param>
        /// <param name="managerName">Name of the specific manager</param>
        /// <param name="manager">return parameter of the function</param>
        private void GetComponentByTypeAndName(Type type, string managerName, out IMixedRealityManager manager)
        {
            if (type == null) { throw new ArgumentNullException(nameof(type)); }

            manager = null;

            if (isMixedRealityManagerInitializing)
            {
                Debug.LogWarning("Unable to get a manager while initializing!");
                return;
            }

            if (mixedRealityComponentsCount != MixedRealityComponents.Count)
            {
                Initialize();
            }

            for (int i = 0; i < mixedRealityComponentsCount; i++)
            {
                if (CheckComponentMatch(type, managerName, MixedRealityComponents[i]))
                {
                    manager = MixedRealityComponents[i].Item2;
                    break;
                }
            }
        }

        private void GetComponentsByType(Type type, ref List<IMixedRealityManager> managers)
        {
            if (type == null) { throw new ArgumentNullException(nameof(type)); }

            GetComponentsByTypeAndName(type, string.Empty, ref managers);
        }

        private void GetComponentsByTypeAndName(Type type, string managerName, ref List<IMixedRealityManager> managers)
        {
            if (type == null) { throw new ArgumentNullException(nameof(type)); }

            for (int i = 0; i < mixedRealityComponentsCount; i++)
            {
                if (CheckComponentMatch(type, managerName, MixedRealityComponents[i]))
                {
                    managers.Add(MixedRealityComponents[i].Item2);
                }
            }
        }

        private static bool CheckComponentMatch(Type type, string managerName, Tuple<Type, IMixedRealityManager> managerTuple)
        {
            if ((managerTuple.Item1.Name == type.Name ||
                managerTuple.Item2.GetType().Name == type.Name) &&
                (string.IsNullOrEmpty(managerName) || managerTuple.Item2.Name == managerName))
            {
                return true;
            }

            var interfaces = managerTuple.Item2.GetType().GetInterfaces();
            for (int i = 0; i < interfaces.Length; i++)
            {
                if (interfaces[i].Name == type.Name &&
                    (string.IsNullOrEmpty(managerName) || managerTuple.Item2.Name == managerName))
                {
                    return true;
                }
            }

            return false;
        }

        #endregion Manager Utilities

        #endregion Manager Container Management

        #region Manager Accessors

        private static IMixedRealityInputSystem inputSystem = null;

        /// <summary>
        /// The current Input System registered with the Mixed Reality Manager.
        /// </summary>
        public static IMixedRealityInputSystem InputSystem => inputSystem ?? (inputSystem = Instance.GetManager<IMixedRealityInputSystem>());

        private static IMixedRealityBoundarySystem boundarySystem = null;

        /// <summary>
        /// The current Boundary System registered with the Mixed Reality Manager.
        /// </summary>
        public static IMixedRealityBoundarySystem BoundarySystem => boundarySystem ?? (boundarySystem = Instance.GetManager<IMixedRealityBoundarySystem>());

        private static IMixedRealityTeleportSystem teleportSystem = null;

        /// <summary>
        /// The current Teleport System registered with the Mixed Reality Manager.
        /// </summary>
        public static IMixedRealityTeleportSystem TeleportSystem => teleportSystem ?? (teleportSystem = Instance.GetManager<IMixedRealityTeleportSystem>());

        #endregion Manager Accessors
    }
}<|MERGE_RESOLUTION|>--- conflicted
+++ resolved
@@ -187,28 +187,33 @@
             if (ActiveProfile.IsBoundarySystemEnabled)
             {
                 AddManager(typeof(IMixedRealityBoundarySystem), Activator.CreateInstance(ActiveProfile.BoundarySystemSystemType) as IMixedRealityBoundarySystem);
-            }
-
-            if (BoundarySystem == null)
-            {
-                Debug.LogError("Failed to start the Boundary System!");
-            }
+
+                if (BoundarySystem == null)
+                {
+                    Debug.LogError("Failed to start the Boundary System!");
+                }
+            }
+
 
             // If the Teleport system has been selected for initialization in the Active profile, enable it in the project
             if (ActiveProfile.IsTeleportSystemEnabled)
             {
                 AddManager(typeof(IMixedRealityTeleportSystem), Activator.CreateInstance(ActiveProfile.TeleportSystemSystemType) as IMixedRealityTeleportSystem);
-            }
-
-<<<<<<< HEAD
-            if (TeleportSystem == null)
-            {
-                Debug.LogError("Failed to start the Teleport System!");
-=======
+
+                if (TeleportSystem == null)
+                {
+                    Debug.LogError("Failed to start the Teleport System!");
+                }
+            }
+
             if (ActiveProfile.IsDiagnosticsSystemEnabled)
             {
                 AddManager(typeof(IMixedRealityDiagnosticsManager), Activator.CreateInstance(ActiveProfile.DiagnosticsSystemSystemType) as IMixedRealityDiagnosticsManager);
->>>>>>> cd20d722
+
+                if (DiagnosticsSystem == null)
+                {
+                    Debug.LogError("Failed to start the Diagnostics System!");
+                }
             }
 
             if (ActiveProfile.RegisteredComponentsProfile != null)
@@ -1026,6 +1031,13 @@
         /// </summary>
         public static IMixedRealityTeleportSystem TeleportSystem => teleportSystem ?? (teleportSystem = Instance.GetManager<IMixedRealityTeleportSystem>());
 
+        private static IMixedRealityDiagnosticsManager diagnosticsSystem = null;
+
+        /// <summary>
+        /// The current Diagnostics System registered with the Mixed Reality Manager.
+        /// </summary>
+        public static IMixedRealityDiagnosticsManager DiagnosticsSystem => diagnosticsSystem ?? (diagnosticsSystem = Instance.GetManager<IMixedRealityDiagnosticsManager>());
+
         #endregion Manager Accessors
     }
 }