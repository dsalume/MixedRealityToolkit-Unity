﻿// Copyright (c) Microsoft Corporation. All rights reserved.
// Licensed under the MIT License. See LICENSE in the project root for license information.﻿

using Microsoft.MixedReality.Toolkit.Core.Definitions;
using Microsoft.MixedReality.Toolkit.Core.Definitions.Utilities;
using Microsoft.MixedReality.Toolkit.Core.Managers;
using UnityEditor;
using UnityEngine;

namespace Microsoft.MixedReality.Toolkit.Core.Inspectors.Profiles
{
    [CustomEditor(typeof(MixedRealityConfigurationProfile))]
    public class MixedRealityConfigurationProfileInspector : MixedRealityBaseConfigurationProfileInspector
    {
        private static readonly GUIContent TargetScaleContent = new GUIContent("Target Scale:");

        // Experience properties
        private SerializedProperty targetExperienceScale;
        // Camera properties
        private SerializedProperty enableCameraProfile;
        private SerializedProperty cameraProfile;
        // Input system properties
        private SerializedProperty enableInputSystem;
        private SerializedProperty inputSystemType;
        private SerializedProperty inputSystemProfile;
        // Boundary system properties
        private SerializedProperty enableBoundarySystem;
        private SerializedProperty boundarySystemType;
        private SerializedProperty boundaryVisualizationProfile;
        // Teleport system properties
        private SerializedProperty enableTeleportSystem;
        private SerializedProperty teleportSystemType;
<<<<<<< HEAD
        private SerializedProperty teleportDuration;
        private SerializedProperty boundaryVisualizationProfile;
        // Diagnostic system properties
        private SerializedProperty enableDiagnosticsSystem;
        private SerializedProperty diagnosticsSystemType;
        private SerializedProperty diagnosticsSystemProfile;

=======
        // Additional registered components profile
>>>>>>> 94005dbd
        private SerializedProperty registeredComponentsProfile;

        private MixedRealityConfigurationProfile configurationProfile;

        private void OnEnable()
        {
            configurationProfile = target as MixedRealityConfigurationProfile;

            // Create The MR Manager if none exists.
            if (!MixedRealityManager.IsInitialized)
            {
                // Search the scene for one, in case we've just hot reloaded the assembly.
                var managerSearch = FindObjectsOfType<MixedRealityManager>();

                if (managerSearch.Length == 0)
                {
                    if (EditorUtility.DisplayDialog(
                        "Attention!",
                        "There is no active Mixed Reality Manager in your scene!\n\nWould you like to create one now?",
                        "Yes",
                        "Later"))
                    {
                        MixedRealityManager.Instance.ActiveProfile = configurationProfile;
                    }
                    else
                    {
                        Debug.LogWarning("No Mixed Reality Manager in your scene.");
                        return;
                    }
                }
            }

            if (!MixedRealityManager.ConfirmInitialized())
            {
                return;
            }

            if (!MixedRealityManager.HasActiveProfile)
            {
                return;
            }

            // Experience configuration
            targetExperienceScale = serializedObject.FindProperty("targetExperienceScale");
            // Camera configuration
            enableCameraProfile = serializedObject.FindProperty("enableCameraProfile");
            cameraProfile = serializedObject.FindProperty("cameraProfile");
            // Input system configuration
            enableInputSystem = serializedObject.FindProperty("enableInputSystem");
            inputSystemType = serializedObject.FindProperty("inputSystemType");
            inputSystemProfile = serializedObject.FindProperty("inputSystemProfile");
            // Boundary system configuration
            enableBoundarySystem = serializedObject.FindProperty("enableBoundarySystem");
            boundarySystemType = serializedObject.FindProperty("boundarySystemType");
            boundaryVisualizationProfile = serializedObject.FindProperty("boundaryVisualizationProfile");
            // Teleport system configuration
            enableTeleportSystem = serializedObject.FindProperty("enableTeleportSystem");
            teleportSystemType = serializedObject.FindProperty("teleportSystemType");
<<<<<<< HEAD
            teleportDuration = serializedObject.FindProperty("teleportDuration");
            boundaryVisualizationProfile = serializedObject.FindProperty("boundaryVisualizationProfile");
            // Diagnostics system configuration
            enableDiagnosticsSystem = serializedObject.FindProperty("enableDiagnosticsSystem");
            diagnosticsSystemType = serializedObject.FindProperty("diagnosticsSystemType");
            diagnosticsSystemProfile = serializedObject.FindProperty("diagnosticsSystemProfile");

=======
            // Additional registered components configuration
>>>>>>> 94005dbd
            registeredComponentsProfile = serializedObject.FindProperty("registeredComponentsProfile");
        }

        public override void OnInspectorGUI()
        {
            serializedObject.Update();
            RenderMixedRealityToolkitLogo();

            if (!MixedRealityManager.IsInitialized)
            {
                EditorGUILayout.HelpBox("Unable to find Mixed Reality Manager!", MessageType.Error);
                return;
            }

            if (MixedRealityPreferences.LockProfiles && !((BaseMixedRealityProfile)target).IsCustomProfile)
            {
                EditorGUILayout.HelpBox("The Mixed Reality Toolkit's core SDK profiles can be used to get up and running quickly.\n\nYou can use the default profiles provided or create your own in the context menu:\n'Create/Mixed Reality Toolkit/...'", MessageType.Warning);
                GUI.enabled = false;
            }

            var previousLabelWidth = EditorGUIUtility.labelWidth;
            EditorGUIUtility.labelWidth = 160f;
            EditorGUI.BeginChangeCheck();
            bool changed = false;

            // Experience configuration
            EditorGUILayout.LabelField("Experience Settings", EditorStyles.boldLabel);

            EditorGUILayout.PropertyField(targetExperienceScale, TargetScaleContent);
            ExperienceScale scale = (ExperienceScale)targetExperienceScale.intValue;
            string scaleDescription = string.Empty;

            switch (scale)
            {
                case ExperienceScale.OrientationOnly:
                    scaleDescription = "The user is stationary. Position data does not change.";
                    break;

                case ExperienceScale.Seated:
                    scaleDescription = "The user is stationary and seated. The origin of the world is at a neutral head-level position.";
                    break;

                case ExperienceScale.Standing:
                    scaleDescription = "The user is stationary and standing. The origin of the world is on the floor, facing forward.";
                    break;

                case ExperienceScale.Room:
                    scaleDescription = "The user is free to move about the room. The origin of the world is on the floor, facing forward. Boundaries are available.";
                    break;

                case ExperienceScale.World:
                    scaleDescription = "The user is free to move about the world. Relies upon knowledge of the environment (Spatial Anchors and Spatial Mapping).";
                    break;
            }

            if (scaleDescription != string.Empty)
            {
                GUILayout.Space(6f);
                EditorGUILayout.HelpBox(scaleDescription, MessageType.Info);
            }

            // Camera Profile configuration
            GUILayout.Space(12f);
            EditorGUILayout.LabelField("Camera Settings", EditorStyles.boldLabel);
            EditorGUILayout.PropertyField(enableCameraProfile);

            changed |= RenderProfile(cameraProfile);

            // Input System configuration
            GUILayout.Space(12f);
            EditorGUILayout.LabelField("Input System Settings", EditorStyles.boldLabel);
            EditorGUILayout.PropertyField(enableInputSystem);
            EditorGUILayout.PropertyField(inputSystemType);
            changed |= RenderProfile(inputSystemProfile);

            // Boundary System configuration
            GUILayout.Space(12f);
            EditorGUILayout.LabelField("Boundary System Settings", EditorStyles.boldLabel);
            if (scale != ExperienceScale.Room)
            {
                // Alert the user if the experience scale does not support boundary features.
                GUILayout.Space(6f);
                EditorGUILayout.HelpBox("Boundaries are only supported in Room scale experiences.", MessageType.Warning);
                GUILayout.Space(6f);
            }
            EditorGUILayout.PropertyField(enableBoundarySystem);
            EditorGUILayout.PropertyField(boundarySystemType);
            changed |= RenderProfile(boundaryVisualizationProfile);

            // Teleport System configuration
            GUILayout.Space(12f);
            EditorGUILayout.LabelField("Teleport System Settings", EditorStyles.boldLabel);
            EditorGUILayout.PropertyField(enableTeleportSystem);
            EditorGUILayout.PropertyField(teleportSystemType);

            // Teleport System configuration
            GUILayout.Space(12f);
            EditorGUILayout.LabelField("Diagnostics System Settings", EditorStyles.boldLabel);
            EditorGUILayout.PropertyField(enableDiagnosticsSystem);
            EditorGUILayout.PropertyField(diagnosticsSystemType);
            changed |= RenderProfile(diagnosticsSystemProfile);

            GUILayout.Space(12f);
            EditorGUILayout.LabelField("Additional Components", EditorStyles.boldLabel);
            changed |= RenderProfile(registeredComponentsProfile);

            if (!changed)
            {
                changed = EditorGUI.EndChangeCheck();
            }

            EditorGUIUtility.labelWidth = previousLabelWidth;
            serializedObject.ApplyModifiedProperties();

            if (changed)
            {
                EditorApplication.delayCall += () => MixedRealityManager.Instance.ResetConfiguration(configurationProfile);
            }
        }
    }
}<|MERGE_RESOLUTION|>--- conflicted
+++ resolved
@@ -30,17 +30,12 @@
         // Teleport system properties
         private SerializedProperty enableTeleportSystem;
         private SerializedProperty teleportSystemType;
-<<<<<<< HEAD
-        private SerializedProperty teleportDuration;
-        private SerializedProperty boundaryVisualizationProfile;
         // Diagnostic system properties
         private SerializedProperty enableDiagnosticsSystem;
         private SerializedProperty diagnosticsSystemType;
         private SerializedProperty diagnosticsSystemProfile;
 
-=======
         // Additional registered components profile
->>>>>>> 94005dbd
         private SerializedProperty registeredComponentsProfile;
 
         private MixedRealityConfigurationProfile configurationProfile;
@@ -99,17 +94,12 @@
             // Teleport system configuration
             enableTeleportSystem = serializedObject.FindProperty("enableTeleportSystem");
             teleportSystemType = serializedObject.FindProperty("teleportSystemType");
-<<<<<<< HEAD
-            teleportDuration = serializedObject.FindProperty("teleportDuration");
-            boundaryVisualizationProfile = serializedObject.FindProperty("boundaryVisualizationProfile");
             // Diagnostics system configuration
             enableDiagnosticsSystem = serializedObject.FindProperty("enableDiagnosticsSystem");
             diagnosticsSystemType = serializedObject.FindProperty("diagnosticsSystemType");
             diagnosticsSystemProfile = serializedObject.FindProperty("diagnosticsSystemProfile");
 
-=======
             // Additional registered components configuration
->>>>>>> 94005dbd
             registeredComponentsProfile = serializedObject.FindProperty("registeredComponentsProfile");
         }
 
