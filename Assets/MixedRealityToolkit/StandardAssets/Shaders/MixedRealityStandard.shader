--- conflicted
+++ resolved
@@ -855,7 +855,6 @@
                 return o;
             }
 
-<<<<<<< HEAD
 #if defined(SHADER_API_D3D11) && !defined(_ALPHA_CLIP) && !defined(_TRANSPARENT)
             [earlydepthstencil]
 #endif
@@ -864,9 +863,6 @@
 				, fixed facing : VFACE
 #endif
 			) : SV_Target
-=======
-            fixed4 frag(v2f i, fixed facing : VFACE) : SV_Target
->>>>>>> 25acfd35
             {
 #if defined(_INSTANCED_COLOR)
                 UNITY_SETUP_INSTANCE_ID(i);
