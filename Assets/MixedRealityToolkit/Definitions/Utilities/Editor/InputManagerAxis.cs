--- conflicted
+++ resolved
@@ -1,11 +1,7 @@
 ﻿// Copyright (c) Microsoft Corporation. All rights reserved.
 // Licensed under the MIT License. See LICENSE in the project root for license information.
 
-<<<<<<< HEAD
-namespace Microsoft.MixedReality.Toolkit.Editor.Utilities
-=======
 namespace MRTKPrefix.Utilities.Editor
->>>>>>> c56bcb93
 {
     /// <summary>
     /// Used to define an entire InputManagerAxis, with each variable defined by the same term the Inspector shows.
