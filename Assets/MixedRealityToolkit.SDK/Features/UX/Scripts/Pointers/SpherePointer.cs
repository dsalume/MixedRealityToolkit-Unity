--- conflicted
+++ resolved
@@ -256,11 +256,7 @@
 
                 for (int i = 0; i < numColliders; i++)
                 {
-<<<<<<< HEAD
                     grabbable = queryBuffer[i].GetComponent<INearInteractionGrabbable>();
-=======
-                    grabbable = queryBuffer[i].GetComponent<NearInteractionGrabbable>();
->>>>>>> 25acfd35
                     if (grabbable != null)
                     {
                         return true;
