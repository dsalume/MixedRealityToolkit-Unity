--- conflicted
+++ resolved
@@ -171,15 +171,9 @@
 
         protected override void OnDisable()
         {
-<<<<<<< HEAD
-            if (IsInputPressed && InputSystem != null)
-            {
-                InputSystem.RaisePointerUp(this, pressedAction.Value, Handedness);
-=======
-            if (IsSelectPressed && CoreServices.InputSystem != null)
-            {
-                CoreServices.InputSystem.RaisePointerUp(this, pointerAction, Handedness);
->>>>>>> 25acfd35
+            if (IsInputPressed && CoreServices.InputSystem != null)
+            {
+                CoreServices.InputSystem.RaisePointerUp(this, pressedAction.Value, Handedness);
             }
 
             base.OnDisable();
@@ -476,12 +470,8 @@
 
                 if (IsInputPressed)
                 {
-<<<<<<< HEAD
-                    InputSystem.RaisePointerUp(this, pressedAction.Value, Handedness);
+                    CoreServices.InputSystem.RaisePointerUp(this, pressedAction.Value, Handedness);
                     pressedAction = null;
-=======
-                    CoreServices.InputSystem.RaisePointerUp(this, pointerAction, Handedness);
->>>>>>> 25acfd35
                 }
             }
         }
@@ -506,15 +496,10 @@
 
                 if (IsInputPressed && pressedAction.Value == eventData.MixedRealityInputAction)
                 {
-                    InputSystem.RaisePointerClicked(this, eventData.MixedRealityInputAction, 0, Handedness);
-                    InputSystem.RaisePointerUp(this, eventData.MixedRealityInputAction, Handedness);
-
-<<<<<<< HEAD
+                    CoreServices.InputSystem.RaisePointerClicked(this, eventData.MixedRealityInputAction, 0, Handedness);
+                    CoreServices.InputSystem.RaisePointerUp(this, eventData.MixedRealityInputAction, Handedness);
+
                     pressedAction = null;
-=======
-                    CoreServices.InputSystem.RaisePointerClicked(this, pointerAction, 0, Handedness);
-                    CoreServices.InputSystem.RaisePointerUp(this, pointerAction, Handedness);
->>>>>>> 25acfd35
                 }
             }
         }
@@ -542,11 +527,7 @@
 
                     if (IsInteractionEnabled)
                     {
-<<<<<<< HEAD
-                        InputSystem.RaisePointerDown(this, eventData.MixedRealityInputAction, Handedness);
-=======
                         CoreServices.InputSystem.RaisePointerDown(this, pointerAction, Handedness);
->>>>>>> 25acfd35
                     }
                 }
             }
