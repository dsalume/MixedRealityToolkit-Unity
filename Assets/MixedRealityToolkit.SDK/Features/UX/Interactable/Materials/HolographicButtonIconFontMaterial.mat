--- conflicted
+++ resolved
@@ -8,14 +8,8 @@
   m_PrefabInstance: {fileID: 0}
   m_PrefabAsset: {fileID: 0}
   m_Name: HolographicButtonIconFontMaterial
-<<<<<<< HEAD
-  m_Shader: {fileID: 10762, guid: 0000000000000000f000000000000000, type: 0}
-  m_ShaderKeywords: _DIRECTIONAL_LIGHT _HOVER_LIGHT _SPECULAR_HIGHLIGHTS _USECOLOR_ON
-    _USEMAINTEX_ON
-=======
   m_Shader: {fileID: 4800000, guid: 5bdea20278144b11916d77503ba1467a, type: 3}
   m_ShaderKeywords: _ALPHATEST_ON _SPECULAR_HIGHLIGHTS _USECOLOR_ON _USEMAINTEX_ON
->>>>>>> a84a09c2
   m_LightmapFlags: 5
   m_EnableInstancingVariants: 0
   m_DoubleSidedGI: 0
@@ -95,17 +89,10 @@
     - _ColorWriteMask: 15
     - _Cull: 2
     - _CullMode: 2
-<<<<<<< HEAD
-    - _CustomMode: 0
-    - _Cutoff: 0.5
-    - _DetailNormalMapScale: 1
-    - _DirectionalLight: 1
-=======
     - _CustomMode: 1
     - _Cutoff: 0.5
     - _DetailNormalMapScale: 1
     - _DirectionalLight: 0
->>>>>>> a84a09c2
     - _DstBlend: 0
     - _EdgeSmoothingValue: 0.002
     - _EnableChannelMap: 0
@@ -119,14 +106,9 @@
     - _EnvironmentColoring: 0
     - _FadeBeginDistance: 0.85
     - _FadeCompleteDistance: 0.5
-<<<<<<< HEAD
-    - _Glossiness: 0.5
-    - _HoverLight: 1
-=======
     - _FadeMinValue: 0
     - _Glossiness: 0.5
     - _HoverLight: 0
->>>>>>> a84a09c2
     - _InnerGlow: 0
     - _InnerGlowPower: 4
     - _InstancedColor: 0
@@ -135,11 +117,7 @@
     - _IridescenceIntensity: 0.5
     - _IridescenceThreshold: 0.05
     - _Metallic: 0
-<<<<<<< HEAD
-    - _Mode: 0
-=======
     - _Mode: 1
->>>>>>> a84a09c2
     - _NearLightFade: 0
     - _NearPlaneFade: 0
     - _NormalMapScale: 1
@@ -174,13 +152,10 @@
     - _UseMainTex: 1
     - _UseUIAlphaClip: 0
     - _VertexColors: 0
-<<<<<<< HEAD
-=======
     - _VertexExtrusion: 0
     - _VertexExtrusionValue: 0
     - _ZOffsetFactor: 0
     - _ZOffsetUnits: 0
->>>>>>> a84a09c2
     - _ZTest: 4
     - _ZWrite: 1
     m_Colors:
