--- conflicted
+++ resolved
@@ -44,11 +44,7 @@
             {
                 return;
             }
-<<<<<<< HEAD
-            
-=======
 
->>>>>>> e33f8721
             OnSelection(index, true);
         }
 
